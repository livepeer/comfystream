[build-system]
requires = ["setuptools>=64.0.0,<81", "wheel"]
build-backend = "setuptools.build_meta"

[project]
name = "comfystream"
description = "Build Live AI Video with ComfyUI"
version = "0.1.7"
license = { file = "LICENSE" }
dependencies = [
    "asyncio",
<<<<<<< HEAD
    "comfyui @ git+https://github.com/hiddenswitch/ComfyUI.git@7259c252ad745c12dd2412cc67f8e8163d0bbad1",
=======
    "comfyui @ git+https://github.com/hiddenswitch/ComfyUI.git@e62df3a8811d8c652a195d4669f4fb27f6c9a9ba",
>>>>>>> fbe48457
    "aiortc",
    "aiohttp",
    "aiohttp_cors",
    "toml",
    "twilio",
    "prometheus_client",
    "librosa"
]

[project.optional-dependencies]
dev = ["pytest", "pytest-cov", "ruff"]
server = [
    "pytrickle @ git+https://github.com/livepeer/pytrickle.git@v0.1.5"
]

[project.urls]
Repository = "https://github.com/yondonfu/comfystream"

[tool.comfy]
PublisherId = "livepeer-comfystream"
DisplayName = "ComfyStream"
Icon = "https://raw.githubusercontent.com/livepeer/comfystream-docs/main/logo/icon-light-120px.svg" # SVG, PNG, JPG or GIF (MAX. 800x400px)

[tool.setuptools]
package-dir = {"" = "src"}
packages = {find = {where = ["src", "nodes"]}}

[tool.ruff]
line-length = 100
target-version = "py312"

[tool.ruff.lint]
select = ["E", "F", "I"]
ignore = [
    "E501",  # let the formatter handle long lines
    "E402",  # module level import not at top (required for ComfyUI)
    "E722",  # bare except (existing code patterns)
    "F401",  # imported but unused (many re-exports)
    "F403",  # star imports (ComfyUI pattern)
    "F405",  # may be undefined from star imports
    "F841",  # assigned but never used (temporary)
]

[tool.ruff.format]
quote-style = "double"
indent-style = "space"<|MERGE_RESOLUTION|>--- conflicted
+++ resolved
@@ -9,11 +9,7 @@
 license = { file = "LICENSE" }
 dependencies = [
     "asyncio",
-<<<<<<< HEAD
     "comfyui @ git+https://github.com/hiddenswitch/ComfyUI.git@7259c252ad745c12dd2412cc67f8e8163d0bbad1",
-=======
-    "comfyui @ git+https://github.com/hiddenswitch/ComfyUI.git@e62df3a8811d8c652a195d4669f4fb27f6c9a9ba",
->>>>>>> fbe48457
     "aiortc",
     "aiohttp",
     "aiohttp_cors",
