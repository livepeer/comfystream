#!/bin/bash

set -e
eval "$(conda shell.bash hook)"

# Handle workspace mounting
if [ -d "/app" ] && [ ! -d "/app/miniconda3" ]; then
  echo "Initializing workspace in /app..."
  cp -r /workspace/* /app
fi

if [ -d "/app" ] && [ ! -L "/workspace" ]; then
  echo "Starting from volume mount /app..."
  cd / && rm -rf /workspace
  ln -sf /app /workspace
  cd /workspace/comfystream
fi

# Add help command to show usage
show_help() {
  echo "Usage: entrypoint.sh [OPTIONS]"
  echo ""
  echo "Options:"
  echo "  --download-models       Download default models"
  echo "  --build-engines         Build TensorRT engines for default models"
  echo "  --opencv-cuda           Setup OpenCV with CUDA support"
  echo "  --server                Start the Comfystream server, UI and ComfyUI"
  echo "  --help                  Show this help message"
  echo ""
}

if [ "$1" = "--help" ]; then
  show_help
  exit 0
fi

if [ "$1" = "--download-models" ]; then
  cd /workspace/comfystream
  conda activate comfystream
  python src/comfystream/scripts/setup_models.py --workspace /workspace/ComfyUI
  shift
fi

DEPTH_ANYTHING_DIR="/workspace/ComfyUI/models/tensorrt/depth-anything"

if [ "$1" = "--build-engines" ]; then
  cd /workspace/comfystream
  conda activate comfystream

  # Build Static Engine for Dreamshaper
  python src/comfystream/scripts/build_trt.py --model /workspace/ComfyUI/models/unet/dreamshaper-8-dmd-1kstep.safetensors --out-engine /workspace/ComfyUI/output/tensorrt/static-dreamshaper8_SD15_\$stat-b-1-h-512-w-512_00001_.engine

  # Build Engine for DepthAnything2
  if [ ! -f "$DEPTH_ANYTHING_DIR/depth_anything_vitl14-fp16.engine" ]; then
    if [ ! -d "$DEPTH_ANYTHING_DIR" ]; then
      mkdir -p "$DEPTH_ANYTHING_DIR"
    fi
    cd "$DEPTH_ANYTHING_DIR"
    python /workspace/ComfyUI/custom_nodes/ComfyUI-Depth-Anything-Tensorrt/export_trt.py
  else
    echo "Engine for DepthAnything2 already exists, skipping..."
  fi
  shift
fi

if [ "$1" = "--opencv-cuda" ]; then
  cd /workspace/comfystream
  conda activate comfystream
  
<<<<<<< HEAD
  # Check if OpenCV CUDA build already exists
  if [ ! -f "/workspace/comfystream/opencv-cuda-release.tar.gz" ]; then
    # Download and extract OpenCV CUDA build
    DOWNLOAD_NAME="opencv-cuda-release.tar.gz"
    wget -O "$DOWNLOAD_NAME" https://github.com/JJassonn69/ComfyUI-Stream-Pack/releases/download/v1.0/opencv-cuda-release.tar.gz
    tar -xzf "$DOWNLOAD_NAME" -C /workspace/comfystream/
    rm "$DOWNLOAD_NAME"
  else
    echo "OpenCV CUDA build already exists, skipping download."
  fi
=======
  # Download and extract OpenCV CUDA build
  DOWNLOAD_NAME="opencv-cuda-latest.tar.gz"
  wget -O "$DOWNLOAD_NAME" https://github.com/JJassonn69/ComfyUI_SuperResolution/releases/download/v1/opencv-cuda.tar.gz
  tar -xzf "$DOWNLOAD_NAME" -C /workspace/comfystream/
  rm "$DOWNLOAD_NAME"
>>>>>>> d4384412

  # Install required libraries
  apt-get update && apt-get install -y \
    libgflags-dev \
    libgoogle-glog-dev \
    libjpeg-dev \
    libavcodec-dev \
    libavformat-dev \
    libavutil-dev \
    libswscale-dev

  # Remove existing cv2 package
  SITE_PACKAGES_DIR="/workspace/miniconda3/envs/comfystream/lib/python3.11/site-packages"
  rm -rf "${SITE_PACKAGES_DIR}/cv2"*

  # Copy new cv2 package
<<<<<<< HEAD
  cp -r /workspace/comfystream/cv2 "${SITE_PACKAGES_DIR}/"
=======
  cp -r /workspace/comfystream/opencv-cuda/cv2 "${SITE_PACKAGES_DIR}/"
>>>>>>> d4384412

  # Handle library dependencies
  CONDA_ENV_LIB="/workspace/miniconda3/envs/comfystream/lib"
  
  # Remove existing libstdc++ and copy system one
  rm -f "${CONDA_ENV_LIB}/libstdc++.so"*
  cp /usr/lib/x86_64-linux-gnu/libstdc++.so* "${CONDA_ENV_LIB}/"

  # Copy OpenCV libraries
<<<<<<< HEAD
  cp /workspace/comfystream/opencv/build/lib/libopencv_* /usr/lib/x86_64-linux-gnu/

  # remove the opencv-contrib and cv2 folders
  rm -rf /workspace/comfystream/opencv_contrib
  rm -rf /workspace/comfystream/cv2
=======
  cp /workspace/comfystream/opencv-cuda/opencv/build/lib/libopencv_* /usr/lib/x86_64-linux-gnu/
>>>>>>> d4384412

  echo "OpenCV CUDA installation completed"
  shift
fi

if [ "$1" = "--server" ]; then
  /usr/bin/supervisord -c /etc/supervisor/supervisord.conf
  shift
fi

cd /workspace/comfystream

exec "$@"<|MERGE_RESOLUTION|>--- conflicted
+++ resolved
@@ -23,6 +23,7 @@
   echo "Options:"
   echo "  --download-models       Download default models"
   echo "  --build-engines         Build TensorRT engines for default models"
+  echo "  --opencv-cuda           Setup OpenCV with CUDA support"
   echo "  --opencv-cuda           Setup OpenCV with CUDA support"
   echo "  --server                Start the Comfystream server, UI and ComfyUI"
   echo "  --help                  Show this help message"
@@ -67,7 +68,6 @@
   cd /workspace/comfystream
   conda activate comfystream
   
-<<<<<<< HEAD
   # Check if OpenCV CUDA build already exists
   if [ ! -f "/workspace/comfystream/opencv-cuda-release.tar.gz" ]; then
     # Download and extract OpenCV CUDA build
@@ -78,13 +78,6 @@
   else
     echo "OpenCV CUDA build already exists, skipping download."
   fi
-=======
-  # Download and extract OpenCV CUDA build
-  DOWNLOAD_NAME="opencv-cuda-latest.tar.gz"
-  wget -O "$DOWNLOAD_NAME" https://github.com/JJassonn69/ComfyUI_SuperResolution/releases/download/v1/opencv-cuda.tar.gz
-  tar -xzf "$DOWNLOAD_NAME" -C /workspace/comfystream/
-  rm "$DOWNLOAD_NAME"
->>>>>>> d4384412
 
   # Install required libraries
   apt-get update && apt-get install -y \
@@ -101,11 +94,7 @@
   rm -rf "${SITE_PACKAGES_DIR}/cv2"*
 
   # Copy new cv2 package
-<<<<<<< HEAD
   cp -r /workspace/comfystream/cv2 "${SITE_PACKAGES_DIR}/"
-=======
-  cp -r /workspace/comfystream/opencv-cuda/cv2 "${SITE_PACKAGES_DIR}/"
->>>>>>> d4384412
 
   # Handle library dependencies
   CONDA_ENV_LIB="/workspace/miniconda3/envs/comfystream/lib"
@@ -115,15 +104,11 @@
   cp /usr/lib/x86_64-linux-gnu/libstdc++.so* "${CONDA_ENV_LIB}/"
 
   # Copy OpenCV libraries
-<<<<<<< HEAD
   cp /workspace/comfystream/opencv/build/lib/libopencv_* /usr/lib/x86_64-linux-gnu/
 
   # remove the opencv-contrib and cv2 folders
   rm -rf /workspace/comfystream/opencv_contrib
   rm -rf /workspace/comfystream/cv2
-=======
-  cp /workspace/comfystream/opencv-cuda/opencv/build/lib/libopencv_* /usr/lib/x86_64-linux-gnu/
->>>>>>> d4384412
 
   echo "OpenCV CUDA installation completed"
   shift
