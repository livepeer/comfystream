--- conflicted
+++ resolved
@@ -49,14 +49,10 @@
     rm /tmp/miniconda.sh && echo 'export LD_LIBRARY_PATH=/workspace/miniconda3/envs/comfystream/lib:$LD_LIBRARY_PATH' >> ~/.bashrc
 
 RUN conda run -n comfystream --no-capture-output pip install --upgrade pip && \
-<<<<<<< HEAD
     conda run -n comfystream --no-capture-output pip install wheel
 
 # Clone ComfyUI
 RUN git clone --branch v0.3.27 --depth 1 https://github.com/comfyanonymous/ComfyUI.git /workspace/ComfyUI
-=======
-conda run -n comfystream --no-capture-output pip install wheel
->>>>>>> 9758dfdf
 
 # Copy only files needed for setup
 COPY ./src/comfystream/scripts /workspace/comfystream/src/comfystream/scripts
@@ -94,7 +90,6 @@
 # Setup opencv with CUDA support
 RUN conda run -n comfystream --no-capture-output bash /workspace/comfystream/docker/entrypoint.sh --opencv-cuda
 
-<<<<<<< HEAD
 # Reinstall torch 2.7.1 with CUDA 12.8 support (patch for torch 2.7.1)
 RUN conda run -n comfystream --no-capture-output pip install --no-cache-dir --force-reinstall \
     torch==2.7.1+cu128 \
@@ -112,9 +107,6 @@
     onnxmltools==1.14.0 \
     xformers==0.0.30 \
     --no-deps
-=======
-RUN conda run -n comfystream --no-capture-output pip install "numpy<2.0.0"
->>>>>>> 9758dfdf
 
 # Configure no environment activation by default
 RUN conda config --set auto_activate_base false && \
