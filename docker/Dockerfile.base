--- conflicted
+++ resolved
@@ -21,22 +21,15 @@
     socat \
     libsndfile1 \
     build-essential \
-<<<<<<< HEAD
-    llvm \
-    tk-dev \
-=======
     \
     llvm \
     tk-dev \
     libglvnd-dev \
->>>>>>> 68c93ff6
     cmake \
     swig \
     libprotobuf-dev \
     protobuf-compiler \
     && rm -rf /var/lib/apt/lists/*
-<<<<<<< HEAD
-=======
 
 #enable opengl support with nvidia gpu
 RUN printf '%s\n' \
@@ -46,7 +39,6 @@
   '        "library_path" : "libEGL_nvidia.so.0"' \
   '    }' \
   '}' > /usr/share/glvnd/egl_vendor.d/10_nvidia.json
->>>>>>> 68c93ff6
 
 # Conda setup
 RUN mkdir -p /workspace/comfystream && \
