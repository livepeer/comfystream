ARG	BASE_IMAGE=nvidia/cuda:12.2.2-cudnn8-devel-ubuntu22.04 \
	CONDA_VERSION=latest \
	PYTHON_VERSION=3.11

FROM	"${BASE_IMAGE}"

ARG	CONDA_VERSION \
	PYTHON_VERSION


ENV	DEBIAN_FRONTEND=noninteractive \
	CONDA_VERSION="${CONDA_VERSION}" \
	PATH="/workspace/miniconda3/bin:${PATH}" \
	PYTHON_VERSION="${PYTHON_VERSION}"

# System dependencies
RUN	apt update && apt install -yqq \
	git \
	wget \
	nano \
	socat \
	libsndfile1 \
	build-essential llvm tk-dev && \
	rm -rf /var/lib/apt/lists/*

# Conda setup
RUN	mkdir -p /workspace/comfystream && \
	wget "https://repo.anaconda.com/miniconda/Miniconda3-${CONDA_VERSION}-Linux-x86_64.sh" -O /tmp/miniconda.sh && \
	bash /tmp/miniconda.sh -b -p /workspace/miniconda3 && \
	eval "$(/workspace/miniconda3/bin/conda shell.bash hook)" && \
	conda create -n comfystream python="${PYTHON_VERSION}" -y && \
	rm /tmp/miniconda.sh && \
	conda run -n comfystream --no-capture-output pip install aiortc aiohttp requests tqdm pyyaml --root-user-action=ignore

# Clone ComfyUI
ADD --link	https://github.com/comfyanonymous/ComfyUI.git	/workspace/ComfyUI

# Copy only files needed for setup
COPY --link	./src/comfystream/scripts	/workspace/comfystream/src/comfystream/scripts
COPY --link	./configs	/workspace/comfystream/configs

# Run setup_nodes (cached unless setup_nodes.py or nodes/ changes)
RUN	conda run -n comfystream --no-capture-output --cwd /workspace/comfystream python src/comfystream/scripts/setup_nodes.py --workspace /workspace/ComfyUI

# Copy ComfyStream files into ComfyUI
COPY	.	/workspace/comfystream

# Copy comfystream and example workflows to ComfyUI
COPY	./workflows/comfyui/*	/workspace/ComfyUI/user/default/workflows

# Install ComfyUI requirements
RUN	conda run -n comfystream --no-capture-output --cwd /workspace/ComfyUI pip install -r requirements.txt --root-user-action=ignore

# Install ComfyStream requirements
<<<<<<< HEAD
RUN	conda run -n comfystream --no-capture-output --cwd /workspace/comfystream pip install -r requirements.txt --root-user-action=ignore && \
	conda run -n comfystream --no-capture-output --cwd /workspace/comfystream pip install . --root-user-action=ignore && \
	ln -s /workspace/comfystream /workspace/ComfyUI/custom_nodes/comfystream && \
	conda run -n comfystream --no-capture-output --cwd /workspace/comfystream python install.py --workspace /workspace/ComfyUI && \
	conda run -n comfystream --no-capture-output pip install --upgrade tensorrt-cu12-bindings tensorrt-cu12-libs --root-user-action=ignore && \
	conda run -n comfystream --no-capture-output pip install mediapipe==0.10.8 --root-user-action=ignore
=======
RUN conda run -n comfystream --no-capture-output --cwd /workspace/comfystream pip install -r requirements.txt --root-user-action=ignore
RUN conda run -n comfystream --no-capture-output --cwd /workspace/comfystream pip install . --root-user-action=ignore
RUN ln -s /workspace/comfystream /workspace/ComfyUI/custom_nodes/comfystream
RUN conda run -n comfystream --no-capture-output --cwd /workspace/comfystream python install.py --workspace /workspace/ComfyUI
RUN conda run -n comfystream --no-capture-output pip install --upgrade tensorrt-cu12-bindings tensorrt-cu12-libs --root-user-action=ignore
>>>>>>> f1b0fb14

# Configure no environment activation by default
RUN	conda config --set auto_activate_base false && \
	conda init bash

WORKDIR /workspace/comfystream<|MERGE_RESOLUTION|>--- conflicted
+++ resolved
@@ -52,20 +52,11 @@
 RUN	conda run -n comfystream --no-capture-output --cwd /workspace/ComfyUI pip install -r requirements.txt --root-user-action=ignore
 
 # Install ComfyStream requirements
-<<<<<<< HEAD
-RUN	conda run -n comfystream --no-capture-output --cwd /workspace/comfystream pip install -r requirements.txt --root-user-action=ignore && \
-	conda run -n comfystream --no-capture-output --cwd /workspace/comfystream pip install . --root-user-action=ignore && \
-	ln -s /workspace/comfystream /workspace/ComfyUI/custom_nodes/comfystream && \
-	conda run -n comfystream --no-capture-output --cwd /workspace/comfystream python install.py --workspace /workspace/ComfyUI && \
-	conda run -n comfystream --no-capture-output pip install --upgrade tensorrt-cu12-bindings tensorrt-cu12-libs --root-user-action=ignore && \
-	conda run -n comfystream --no-capture-output pip install mediapipe==0.10.8 --root-user-action=ignore
-=======
 RUN conda run -n comfystream --no-capture-output --cwd /workspace/comfystream pip install -r requirements.txt --root-user-action=ignore
 RUN conda run -n comfystream --no-capture-output --cwd /workspace/comfystream pip install . --root-user-action=ignore
 RUN ln -s /workspace/comfystream /workspace/ComfyUI/custom_nodes/comfystream
 RUN conda run -n comfystream --no-capture-output --cwd /workspace/comfystream python install.py --workspace /workspace/ComfyUI
 RUN conda run -n comfystream --no-capture-output pip install --upgrade tensorrt-cu12-bindings tensorrt-cu12-libs --root-user-action=ignore
->>>>>>> f1b0fb14
 
 # Configure no environment activation by default
 RUN	conda config --set auto_activate_base false && \
