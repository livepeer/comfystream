import argparse
import asyncio
import logging
import os
import sys

import torch

# Initialize CUDA before any other imports to prevent core dump.
if torch.cuda.is_available():
    torch.cuda.init()

from aiohttp import web
from frame_processor import ComfyStreamFrameProcessor
from pytrickle.frame_skipper import FrameSkipConfig
from pytrickle.stream_processor import StreamProcessor
from pytrickle.utils.register import RegisterCapability

from comfystream.exceptions import ComfyStreamTimeoutFilter

logger = logging.getLogger(__name__)


def main():
    parser = argparse.ArgumentParser(
        description="Run comfystream server in BYOC (Bring Your Own Compute) mode using pytrickle."
    )
    parser.add_argument("--port", default=8000, help="Set the server port")
    parser.add_argument("--host", default="0.0.0.0", help="Set the host")
    parser.add_argument(
        "--workspace",
        default=os.getcwd() + "/../ComfyUI",
        help="Set Comfy workspace (Default: ../ComfyUI)",
    )
    parser.add_argument(
        "--log-level",
        default="INFO",
        choices=["DEBUG", "INFO", "WARNING", "ERROR", "CRITICAL"],
        help="Set the logging level",
    )
    parser.add_argument(
        "--comfyui-log-level",
        default=None,
        choices=logging._nameToLevel.keys(),
        help="Set the global logging level for ComfyUI",
    )
    parser.add_argument(
        "--comfyui-inference-log-level",
        default=None,
        choices=logging._nameToLevel.keys(),
        help="Set the logging level for ComfyUI inference",
    )
    parser.add_argument(
        "--disable-frame-skip",
        default=False,
        action="store_true",
        help="Disable adaptive frame skipping based on queue sizes (enabled by default)",
    )
    parser.add_argument(
        "--width",
        default=512,
        type=int,
        help="Default video width for processing",
    )
    parser.add_argument(
        "--height",
        default=512,
        type=int,
        help="Default video height for processing",
    )
    args = parser.parse_args()

    logging.basicConfig(
        level=args.log_level.upper(),
        format="%(asctime)s [%(levelname)s] %(message)s",
        datefmt="%H:%M:%S",
    )

    # Allow overriding of ComfyUI log levels.
    if args.comfyui_log_level:
        log_level = logging._nameToLevel.get(args.comfyui_log_level.upper())
        logging.getLogger("comfy").setLevel(log_level)

    # Add ComfyStream timeout filter to suppress verbose execution logging
    logging.getLogger("comfy.cmd.execution").addFilter(ComfyStreamTimeoutFilter())

    def force_print(*args, **kwargs):
        print(*args, **kwargs, flush=True)
        sys.stdout.flush()

    logger.info("Starting ComfyStream BYOC server with pytrickle StreamProcessor...")

    # Create frame processor with configuration
    frame_processor = ComfyStreamFrameProcessor(
        width=args.width,
        height=args.height,
        workspace=args.workspace,
        disable_cuda_malloc=True,
        gpu_only=True,
        preview_method="none",
        blacklist_custom_nodes=["ComfyUI-Manager"],
        logging_level=args.comfyui_log_level,
        comfyui_inference_log_level=args.comfyui_inference_log_level,
    )

    # Create frame skip configuration only if enabled
    frame_skip_config = None
    if args.disable_frame_skip:
        logger.info("Frame skipping disabled")
    else:
        frame_skip_config = FrameSkipConfig()
        logger.info("Frame skipping enabled: adaptive skipping based on queue sizes")

    # Create StreamProcessor with frame processor
    processor = StreamProcessor(
        video_processor=frame_processor.process_video_async,
        audio_processor=frame_processor.process_audio_async,
        model_loader=frame_processor.load_model,
        param_updater=frame_processor.update_params,
        on_stream_stop=frame_processor.on_stream_stop,
        # Align processor name with capability for consistent logs
        name=(os.getenv("CAPABILITY_NAME") or "comfystream"),
        port=int(args.port),
        host=args.host,
        frame_skip_config=frame_skip_config,
        # Ensure server metadata reflects the desired capability name
        capability_name=(os.getenv("CAPABILITY_NAME") or "comfystream"),
        # server_kwargs...
        route_prefix="/",
    )

    # Set the stream processor reference for text data publishing
    frame_processor.set_stream_processor(processor)

    # Create async startup function to load model
    async def load_model_on_startup(app):
        await processor._frame_processor.load_model()

    # Create async startup function for orchestrator registration
    async def register_orchestrator_startup(app):
        try:
            orch_url = os.getenv("ORCH_URL")

            if orch_url and os.getenv("ORCH_SECRET", None):
                # CAPABILITY_URL always overrides host:port from args
                capability_url = os.getenv("CAPABILITY_URL") or f"http://{args.host}:{args.port}"

                os.environ.update(
                    {
                        "CAPABILITY_NAME": os.getenv("CAPABILITY_NAME") or "comfystream",
                        "CAPABILITY_DESCRIPTION": "ComfyUI streaming processor",
                        "CAPABILITY_URL": capability_url,
                        "CAPABILITY_CAPACITY": "1",
                        "ORCH_URL": orch_url,
                        "ORCH_SECRET": os.getenv("ORCH_SECRET", None),
                    }
                )

                result = await RegisterCapability.register(
                    logger=logger, capability_name=os.getenv("CAPABILITY_NAME") or "comfystream"
                )
                if result:
                    logger.info(f"Registered capability: {result.geturl()}")
                # Clear ORCH_SECRET from environment after use for security
                os.environ.pop("ORCH_SECRET", None)
        except Exception as e:
            logger.error(f"Orchestrator registration failed: {e}")
            # Clear ORCH_SECRET from environment even on error
            os.environ.pop("ORCH_SECRET", None)

    # Add model loading and registration to startup hooks
    processor.server.app.on_startup.append(load_model_on_startup)
    processor.server.app.on_startup.append(register_orchestrator_startup)

    # Add warmup endpoint: accepts same body as prompts update
    async def warmup_handler(request):
        try:
            body = await request.json()
        except Exception as e:
            logger.error(f"Invalid JSON in warmup request: {e}")
            return web.json_response({"error": "Invalid JSON"}, status=400)
        try:
            # Inject sentinel to trigger warmup inside update_params on the model thread
            if isinstance(body, dict):
                body["warmup"] = True
            else:
                body = {"warmup": True}
            # Fire-and-forget: do not await warmup; update_params will schedule it
            asyncio.get_running_loop().create_task(frame_processor.update_params(body))
            return web.json_response({"status": "accepted"})
        except Exception as e:
            logger.error(f"Warmup failed: {e}")
            return web.json_response({"error": str(e)}, status=500)

    # Add pause endpoint
    async def pause_handler(request):
        try:
            # Fire-and-forget: do not await pause
            asyncio.get_running_loop().create_task(frame_processor.pause_prompts())
            return web.json_response({"status": "paused"})
        except Exception as e:
            logger.error(f"Pause failed: {e}")
            return web.json_response({"error": str(e)}, status=500)

    # Add resume endpoint
    async def resume_handler(request):
        try:
            # Fire-and-forget: do not await resume
            asyncio.get_running_loop().create_task(frame_processor.resume_prompts())
            return web.json_response({"status": "resumed"})
        except Exception as e:
            logger.error(f"Resume failed: {e}")
            return web.json_response({"error": str(e)}, status=500)

    # Mount at same API namespace as StreamProcessor defaults
    processor.server.add_route("POST", "/api/stream/warmup", warmup_handler)
<<<<<<< HEAD
    processor.server.add_route("POST", "/api/stream/pause", pause_handler)
    processor.server.add_route("POST", "/api/stream/resume", resume_handler)
    
=======

>>>>>>> ff11b851
    # Run the processor
    processor.run()


if __name__ == "__main__":
    main()<|MERGE_RESOLUTION|>--- conflicted
+++ resolved
@@ -214,13 +214,7 @@
 
     # Mount at same API namespace as StreamProcessor defaults
     processor.server.add_route("POST", "/api/stream/warmup", warmup_handler)
-<<<<<<< HEAD
-    processor.server.add_route("POST", "/api/stream/pause", pause_handler)
-    processor.server.add_route("POST", "/api/stream/resume", resume_handler)
-    
-=======
-
->>>>>>> ff11b851
+
     # Run the processor
     processor.run()
 
