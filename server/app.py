--- conflicted
+++ resolved
@@ -256,14 +256,9 @@
         logger.info("[Offer] No prompts provided - entering noop passthrough mode")
     else:
         await pipeline.set_prompts(prompts)
-<<<<<<< HEAD
         await pipeline.resume_prompts()
         logger.info("[Offer] Set workflow prompts and resumed execution")
-    
-=======
-        logger.info("[Offer] Set workflow prompts")
-
->>>>>>> ff11b851
+
     # Set resolution if provided in the offer
     resolution = params.get("resolution")
     if resolution:
@@ -376,10 +371,7 @@
                                 logger.info("[Control] Paused prompt execution")
                             except Exception as e:
                                 logger.error(f"[Control] Error pausing prompts: {str(e)}")
-                        response = {
-                            "type": "prompts_paused",
-                            "success": True
-                        }
+                        response = {"type": "prompts_paused", "success": True}
                         channel.send(json.dumps(response))
                     elif params.get("type") == "resume_prompts":
                         if is_noop_mode:
@@ -390,10 +382,7 @@
                                 logger.info("[Control] Resumed prompt execution")
                             except Exception as e:
                                 logger.error(f"[Control] Error resuming prompts: {str(e)}")
-                        response = {
-                            "type": "prompts_resumed",
-                            "success": True
-                        }
+                        response = {"type": "prompts_resumed", "success": True}
                         channel.send(json.dumps(response))
                     elif params.get("type") == "stop_prompts":
                         if is_noop_mode:
@@ -404,10 +393,7 @@
                                 logger.info("[Control] Stopped prompt execution")
                             except Exception as e:
                                 logger.error(f"[Control] Error stopping prompts: {str(e)}")
-                        response = {
-                            "type": "prompts_stopped",
-                            "success": True
-                        }
+                        response = {"type": "prompts_stopped", "success": True}
                         channel.send(json.dumps(response))
                     else:
                         logger.warning("[Server] Invalid message format - missing required fields")
