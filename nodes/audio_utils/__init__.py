from .load_audio_tensor import LoadAudioTensor
from .load_audio_tensor_stream import LoadAudioTensorStream
from .save_audio_tensor import SaveAudioTensor
from .pitch_shift import PitchShifter

NODE_CLASS_MAPPINGS = {
    "LoadAudioTensor": LoadAudioTensor,
<<<<<<< HEAD
    "LoadAudioTensorStream": LoadAudioTensorStream,
=======
>>>>>>> f03762b6
    "SaveAudioTensor": SaveAudioTensor,
    "PitchShifter": PitchShifter,
}

__all__ = ["NODE_CLASS_MAPPINGS"]<|MERGE_RESOLUTION|>--- conflicted
+++ resolved
@@ -5,10 +5,6 @@
 
 NODE_CLASS_MAPPINGS = {
     "LoadAudioTensor": LoadAudioTensor,
-<<<<<<< HEAD
-    "LoadAudioTensorStream": LoadAudioTensorStream,
-=======
->>>>>>> f03762b6
     "SaveAudioTensor": SaveAudioTensor,
     "PitchShifter": PitchShifter,
 }
