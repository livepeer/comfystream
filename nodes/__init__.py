"""ComfyStream nodes package"""
<<<<<<< HEAD

from .audio_utils import *
from .text_utils import *
from .tensor_utils import *
from .video_stream_utils import *
=======
from comfy_compatibility.imports import ImportContext, SITE_PACKAGES, MAIN_PY
with ImportContext("comfy", "comfy_extras", order=[SITE_PACKAGES, MAIN_PY]):
    from .audio_utils import *
    from .tensor_utils import *
    from .video_stream_utils import *
>>>>>>> fdcd77ac
from .api import *
from .web import *

# Collect all NODE_CLASS_MAPPINGS and NODE_DISPLAY_NAME_MAPPINGS from submodules
NODE_CLASS_MAPPINGS = {}
NODE_DISPLAY_NAME_MAPPINGS = {}

# Import and update mappings from submodules
for module in [audio_utils, tensor_utils, text_utils, video_stream_utils, api, web]:
    if hasattr(module, 'NODE_CLASS_MAPPINGS'):
        NODE_CLASS_MAPPINGS.update(module.NODE_CLASS_MAPPINGS)
    if hasattr(module, 'NODE_DISPLAY_NAME_MAPPINGS'):
        NODE_DISPLAY_NAME_MAPPINGS.update(module.NODE_DISPLAY_NAME_MAPPINGS)

# Web directory for UI components
import os
WEB_DIRECTORY = os.path.join(os.path.dirname(os.path.realpath(__file__)), "web")

NODE_DISPLAY_NAME_MAPPINGS["ComfyStreamLauncher"] = "Launch ComfyStream 🚀"

__all__ = ['NODE_CLASS_MAPPINGS', 'NODE_DISPLAY_NAME_MAPPINGS']<|MERGE_RESOLUTION|>--- conflicted
+++ resolved
@@ -1,17 +1,10 @@
 """ComfyStream nodes package"""
-<<<<<<< HEAD
-
-from .audio_utils import *
-from .text_utils import *
-from .tensor_utils import *
-from .video_stream_utils import *
-=======
 from comfy_compatibility.imports import ImportContext, SITE_PACKAGES, MAIN_PY
 with ImportContext("comfy", "comfy_extras", order=[SITE_PACKAGES, MAIN_PY]):
     from .audio_utils import *
+    from .text_utils import *
     from .tensor_utils import *
     from .video_stream_utils import *
->>>>>>> fdcd77ac
 from .api import *
 from .web import *
 
