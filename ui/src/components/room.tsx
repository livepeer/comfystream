"use client";

import { PeerConnector } from "@/components/peer";
import { StreamConfig, StreamSettings, DEFAULT_CONFIG } from "@/components/settings";
import { Webcam } from "@/components/webcam";
import { usePeerContext } from "@/context/peer-context";
import { Prompt } from "@/types";
import { useCallback, useEffect, useRef, useState } from "react";
import { toast } from "sonner";
import {
  Tooltip,
  TooltipContent,
  TooltipProvider,
  TooltipTrigger,
} from "@/components/ui/tooltip";
import { ControlPanelsContainer } from "@/components/control-panels-container";
import { StreamControl } from "@/components/stream-control";
import { TextOutputViewer } from "@/components/text-output-viewer";
import fixWebmDuration from 'webm-duration-fix';
import { set, get, del, keys } from 'idb-keyval';
import { Drawer, DrawerContent, DrawerTitle } from "./ui/drawer";
import * as Tabs from '@radix-ui/react-tabs';

// Custom hook for managing toast lifecycle
function useToast() {
  const toastIdRef = useRef<string | number | undefined>(undefined);
  
  const showToast = useCallback((message: string, type: 'loading' | 'success' | 'error' = 'loading') => {
    // Always dismiss previous toast first
    if (toastIdRef.current) {
      toast.dismiss(toastIdRef.current);
    }
    
    // Create new toast based on type
    let id;
    if (type === 'loading') {
      id = toast.loading(message);
    } else if (type === 'success') {
      id = toast.success(message);
    } else if (type === 'error') {
      id = toast.error(message);
    }
    
    toastIdRef.current = id;
    return id;
  }, []);
  
  const dismissToast = useCallback(() => {
    if (toastIdRef.current) {
      toast.dismiss(toastIdRef.current);
      toastIdRef.current = undefined;
    }
  }, []);
  
  return { showToast, dismissToast, toastId: toastIdRef };
}

// Wrapper component to access peer context
function TranscriptionViewerWrapper() {
  const peer = usePeerContext();
  
  return (
    <TextOutputViewer 
      isConnected={!!peer?.peerConnection && peer.peerConnection.connectionState === 'connected'}
      textOutputData={peer?.textOutputData || undefined}
    />
  );
}

interface MediaStreamPlayerProps {
  stream: MediaStream;
  resolution: { width: number; height: number };
}

function MediaStreamPlayer({ stream, resolution, onFrame }: MediaStreamPlayerProps & { onFrame?: () => void }) {
  const videoRef = useRef<HTMLVideoElement>(null);
  const [needsPlayButton, setNeedsPlayButton] = useState(false);
  const frameCheckRef = useRef<number | null>(null);
  const lastTimeRef = useRef<number>(0);

  useEffect(() => {
    if (!videoRef.current || !stream) return;

    const video = videoRef.current;
    video.srcObject = stream;
    setNeedsPlayButton(false);

    // Add frame detection if needed
    if (onFrame) {
      // Use requestAnimationFrame for more frequent checks
      const checkFrame = (time: number) => {
        // If the video's currentTime has changed, we have a new frame
        if (video.currentTime !== lastTimeRef.current) {
          lastTimeRef.current = video.currentTime;
          onFrame();
        }
        
        frameCheckRef.current = requestAnimationFrame(checkFrame);
      };
      
      frameCheckRef.current = requestAnimationFrame(checkFrame);
      
      return () => {
        if (frameCheckRef.current !== null) {
          cancelAnimationFrame(frameCheckRef.current);
          frameCheckRef.current = null;
        }
      };
    }

    // Handle autoplay
    const playStream = async () => {
      try {
        // Only attempt to play if the video element exists and has a valid srcObject
        if (video && video.srcObject) {
          await video.play();
          setNeedsPlayButton(false);
        }
      } catch (error) {
        // Log error but don't throw - this is likely due to browser autoplay policy
        console.warn("Autoplay prevented:", error);
        setNeedsPlayButton(true);
      }
    };
    playStream();

    return () => {
      if (video) {
        video.srcObject = null;
        video.pause();
      }
      
      if (frameCheckRef.current !== null) {
        cancelAnimationFrame(frameCheckRef.current);
        frameCheckRef.current = null;
      }
    };
  }, [stream, onFrame]);

  const handlePlayClick = async () => {
    try {
      if (videoRef.current) {
        await videoRef.current.play();
        setNeedsPlayButton(false);
      }
    } catch (error) {
      console.warn("Manual play failed:", error);
    }
  };

  return (
    <div 
      className="relative w-full h-full" 
      style={{ aspectRatio: `${resolution.width}/${resolution.height}` }}
    >
      <video
        ref={videoRef}
        autoPlay
        playsInline
        className="w-full h-full object-contain"
      />
      {needsPlayButton && (
        <div className="absolute inset-0 flex items-center justify-center bg-black/50">
          <button
            onClick={handlePlayClick}
            className="px-4 py-2 bg-white text-black rounded-md hover:bg-gray-200 transition-colors"
          >
            Click to Play
          </button>
        </div>
      )}
    </div>
  );
}

interface StageProps {
  connected: boolean;
  onStreamReady: () => void;
  onComfyUIReady: () => void;
  resolution: { width: number; height: number };
  onOutputStreamReady: (stream: MediaStream | null) => void;
  prompts: Prompt[] | null;
}

<<<<<<< HEAD
function Stage({ connected, onStreamReady, onComfyUIReady, resolution, onOutputStreamReady }: StageProps) {
=======
function Stage({ connected, onStreamReady, onComfyUIReady, resolution, backendUrl, onOutputStreamReady, prompts }: StageProps) {
>>>>>>> cc292f89
  const { remoteStream, peerConnection } = usePeerContext();
  const [frameRate, setFrameRate] = useState<number>(0);
  // Add state and refs for tracking frames
  const [isComfyUIReady, setIsComfyUIReady] = useState<boolean>(false);
  const frameCountRef = useRef<number>(0);
  const frameReadyReported = useRef<boolean>(false);
  
  // Check if we're in noop mode by looking at the prompts prop
  const isNoopMode = !prompts || prompts.length === 0;
  
  // The number of frames to wait before considering ComfyUI ready
  // WARMUP_RUNS is 5, we add a small buffer
  const READY_FRAME_THRESHOLD = 6;

  // Handle frame counting
  const handleFrame = useCallback(() => {
    if (isComfyUIReady || frameReadyReported.current) return;
    
    frameCountRef.current += 1;
    console.log(`[Stage] Frame ${frameCountRef.current} received`);
    
    // Check if we've passed the dummy frames threshold
    if (frameCountRef.current >= READY_FRAME_THRESHOLD && !frameReadyReported.current) {
      console.log(`[Stage] Received ${frameCountRef.current} frames, considering ComfyUI ready`);
      frameReadyReported.current = true;
      setIsComfyUIReady(true);
      onComfyUIReady(); // Notify parent when ComfyUI is ready
    }
  }, [isComfyUIReady, onComfyUIReady]);

  useEffect(() => {
    if (!connected || !remoteStream) {
      // Reset counters when disconnected
      frameCountRef.current = 0;
      frameReadyReported.current = false;
      setIsComfyUIReady(false);
      if (onOutputStreamReady) onOutputStreamReady(null);
      return;
    }

    onStreamReady();
    if (onOutputStreamReady) {
      console.log('[Stage] Calling onOutputStreamReady with', remoteStream);
      onOutputStreamReady(remoteStream);
    }
    
    // In noop mode, immediately set ComfyUI as ready since there's no actual ComfyUI processing
    if (isNoopMode && !isComfyUIReady) {
      console.log('[Stage] Noop mode detected - setting ComfyUI ready immediately');
      setIsComfyUIReady(true);
      onComfyUIReady();
    }

    // Track frame rate with getStats API
    const interval = setInterval(() => {
      if (peerConnection) {
        peerConnection.getStats().then((stats) => {
          stats.forEach((report) => {
            if (report.type === "inbound-rtp" && report.kind === "video") {
              const currentFrameRate = report.framesPerSecond;
              if (currentFrameRate) {
                setFrameRate(Math.round(currentFrameRate));
              }
            }
          });
        });
      }
    }, 1000);

    return () => clearInterval(interval);
  }, [connected, remoteStream, peerConnection, onStreamReady, onOutputStreamReady, isNoopMode, isComfyUIReady, onComfyUIReady]);

  if (!connected || !remoteStream) {
    return (
      <div 
        className="relative w-full h-full flex items-center justify-center bg-black"
        style={{ aspectRatio: `${resolution.width}/${resolution.height}` }}
      >
        <div className="flex flex-col items-center space-y-3">
          <div className="animate-spin rounded-full h-10 w-10 border-t-2 border-b-2 border-white"></div>
          <p className="text-white text-center opacity-80">Waiting for stream...</p>
        </div>
      </div>
    );
  }

  const hasVideo = remoteStream.getVideoTracks().length > 0;

  return (
    <div 
      className="relative w-full h-full"
      style={{ aspectRatio: `${resolution.width}/${resolution.height}` }}
    >
      <MediaStreamPlayer 
        stream={remoteStream} 
        resolution={resolution} 
        onFrame={handleFrame}
      />
      
      {/* Show warm-up overlay when we have a stream but ComfyUI isn't ready yet */}
      {hasVideo && !isComfyUIReady && (
        <div className="absolute inset-0 flex items-center justify-center bg-black/30">
          <div className="flex flex-col items-center space-y-3 bg-black/50 p-4 rounded-lg">
            <div className="animate-spin rounded-full h-10 w-10 border-t-2 border-b-2 border-white"></div>
            <p className="text-white text-center">
              {isNoopMode 
                ? "Initializing noop stream..." 
                : "ComfyUI is warming up...\nThis may take a few minutes"}
            </p>
          </div>
        </div>
      )}
      
      {hasVideo && (
        <div className="absolute top-2 right-2 bg-black/50 text-white px-2 py-1 rounded text-sm">
          <TooltipProvider>
            <Tooltip>
              <TooltipTrigger>{frameRate} FPS</TooltipTrigger>
              <TooltipContent>
                <p>This is the FPS of the output stream.</p>
              </TooltipContent>
            </Tooltip>
          </TooltipProvider>
        </div>
      )}
      {/* Add StreamControlIcon at the bottom right corner of the video box */}
  <StreamControl />
    </div>
  );
}

/**
 * Creates a room component for the user to stream their webcam to ComfyStream and
 * see the output stream.
 */
export const Room = () => {
  const [connect, setConnect] = useState<boolean>(false);
  const [isConnected, setIsConnected] = useState<boolean>(false);
  const [isStreamSettingsOpen, setIsStreamSettingsOpen] =
    useState<boolean>(true);
  const [localStream, setLocalStream] = useState<MediaStream | null>(null);
  const [outputStream, _setOutputStream] = useState<MediaStream | null>(null);
  
  // Use the custom toast hook
  const { showToast, dismissToast, toastId } = useToast();
  
  // Add state to track if ComfyUI is ready
  const [isComfyUIReady, setIsComfyUIReady] = useState<boolean>(false);

  // Recording state
  const [isRecording, setIsRecording] = useState(false);
  const [recordings, setRecordings] = useState<{ type: 'input' | 'output'; url: string; filename: string; id: string }[]>([]);
  const inputRecorderRef = useRef<MediaRecorder | null>(null);
  const outputRecorderRef = useRef<MediaRecorder | null>(null);
  const inputChunksRef = useRef<Blob[]>([]);
  const outputChunksRef = useRef<Blob[]>([]);
  const [isRecordingsPanelOpen, setIsRecordingsPanelOpen] = useState(false);
  
  // Transcription state
  const [isTranscriptionPanelOpen, setIsTranscriptionPanelOpen] = useState(true);

  // Helper to get timestamped filenames
  const getFilename = (type: 'input' | 'output', extension: string) => {
    const now = new Date();
    const pad = (n: number) => n.toString().padStart(2, '0');
    const ts = `${now.getFullYear()}${pad(now.getMonth()+1)}${pad(now.getDate())}_${pad(now.getHours())}${pad(now.getMinutes())}${pad(now.getSeconds())}`;
    return `recording_${type}_${ts}.${extension}`;
  };

  const [config, setConfig] = useState<StreamConfig>({
    ...DEFAULT_CONFIG,
    streamUrl: "",
    frameRate: 0,
    selectedVideoDeviceId: "",
    selectedAudioDeviceId: "",
    prompts: null,
  });

  const connectingRef = useRef(false);

  const onStreamReady = useCallback((stream: MediaStream) => {
    setLocalStream(stream);
  }, []);

  const onRemoteStreamReady = useCallback(() => {
    
  }, []);

  // Add a handler for when ComfyUI is ready (will be passed to Stage component)
  const onComfyUIReady = useCallback(() => {
    // Dismiss the previous toast (waiting for ComfyUI)
    dismissToast();
    // Show the ready toast
    showToast("ComfyUI is ready!", "success");
    setIsComfyUIReady(true);
  }, [showToast, dismissToast]);

  const onStreamConfigSave = useCallback((config: StreamConfig) => {
    setConfig(config);
    
    // If resolution changed, we need to restart the stream
    if (localStream && 
        (config.resolution.width !== DEFAULT_CONFIG.resolution.width || 
         config.resolution.height !== DEFAULT_CONFIG.resolution.height)) {
      console.log(`[Room] Resolution changed to ${config.resolution.width}x${config.resolution.height}, restarting stream`);
    }
  }, [localStream]);

  useEffect(() => {
    if (connectingRef.current) return;

    if (!config.streamUrl) {
      setConnect(false);
      // Reset ComfyUI ready state when disconnecting
      setIsComfyUIReady(false);
      // Dismiss any existing toast
      dismissToast();
    } else {
      setConnect(true);
      showToast("Starting stream...", "loading");
      connectingRef.current = true;
    }
  }, [config.streamUrl, showToast, dismissToast]);

  const handleConnected = useCallback(() => {
    setIsConnected(true);
    showToast("Stream connected, waiting for ComfyUI to initialize...", "loading");
    connectingRef.current = false;
  }, []);

  const handleDisconnected = useCallback(() => {
    setIsConnected(false);
    setIsComfyUIReady(false);
    showToast("Stream disconnected", "error");
  }, [showToast]);

  // Helper to choose a supported mimeType for a given stream
  function chooseMimeForStream(stream: MediaStream): { mimeType: string | undefined; extension: string } {
    const hasAudio = stream.getAudioTracks().length > 0;
    const hasVideo = stream.getVideoTracks().length > 0;

    // Try best combinations first
    const candidates: { mimeType: string; extension: string }[] = [];

    if (hasAudio && hasVideo) {
      candidates.push(
        { mimeType: 'video/webm;codecs=vp9,opus', extension: 'webm' },
        { mimeType: 'video/webm;codecs=vp8,opus', extension: 'webm' },
        { mimeType: 'video/webm', extension: 'webm' }
      );
    } else if (hasVideo) {
      candidates.push(
        { mimeType: 'video/webm;codecs=vp9', extension: 'webm' },
        { mimeType: 'video/webm;codecs=vp8', extension: 'webm' },
        { mimeType: 'video/webm', extension: 'webm' }
      );
    } else if (hasAudio) {
      candidates.push(
        { mimeType: 'audio/webm;codecs=opus', extension: 'webm' },
        { mimeType: 'audio/webm', extension: 'webm' }
      );
    }

    for (const { mimeType, extension } of candidates) {
      if ((window as any).MediaRecorder && MediaRecorder.isTypeSupported(mimeType)) {
        return { mimeType, extension };
      }
    }

    // Fallback: let browser choose default; pick a sensible extension
    return { mimeType: undefined, extension: hasAudio && !hasVideo ? 'webm' : 'webm' };
  }

  // Helper to generate a unique ID
  const generateId = () => `${Date.now()}_${Math.random().toString(36).slice(2, 8)}`;

  // Load recordings from IndexedDB on mount
  useEffect(() => {
    (async () => {
      const allKeys = await keys();
      const recs: { type: 'input' | 'output'; url: string; filename: string; id: string }[] = [];
      for (const key of allKeys) {
        if (typeof key === 'string' && key.startsWith('recording_')) {
          const { type, filename, blob } = await get(key);
          const url = URL.createObjectURL(blob);
          recs.push({ type, filename, url, id: key });
        }
      }
      setRecordings(recs);
    })();
  }, []);

  // Save a recording to IndexedDB and update state
  const saveRecording = async (type: 'input' | 'output', filename: string, blob: Blob) => {
    const id = `recording_${generateId()}`;
    await set(id, { type, filename, blob });
    const url = URL.createObjectURL(blob);
    setRecordings((prev) => [...prev, { type, filename, url, id }]);
  };

  // Delete a recording from IndexedDB and update state
  const deleteRecording = async (id: string) => {
    await del(id);
    setRecordings((prev) => prev.filter(r => r.id !== id));
  };

  // Share a recording using the Web Share API
  const shareRecording = async (filename: string, blob: Blob) => {
    if (navigator.share) {
      try {
        await navigator.share({
          files: [new File([blob], filename, { type: blob.type })],
          title: filename,
        });
      } catch (e) {
        showToast('Sharing cancelled or failed', 'error');
      }
    } else {
      showToast('Web Share API not supported on this device', 'error');
    }
  };

  // Start recording both streams
  const startRecording = () => {
    if (isRecording) return;
    if (localStream) {
      const { mimeType, extension } = chooseMimeForStream(localStream);
      inputChunksRef.current = [];
      const inputRecorder = new MediaRecorder(localStream, mimeType ? { mimeType } : undefined);
      inputRecorder.ondataavailable = (e) => e.data.size && inputChunksRef.current.push(e.data);
      inputRecorder.onstop = () => {
        const filename = getFilename('input', extension);
        const finalType = mimeType ?? (extension === 'webm' ? 'video/webm' : 'application/octet-stream');
        const blob = new Blob(inputChunksRef.current, { type: finalType });
        const maybeFix = extension === 'webm' ? fixWebmDuration(blob) : Promise.resolve(blob);
        maybeFix.then(fixedBlob => {
          saveRecording('input', filename, fixedBlob);
        });
      };
      inputRecorder.start();
      inputRecorderRef.current = inputRecorder;
    }
    if (outputStream) {
      const { mimeType, extension } = chooseMimeForStream(outputStream);
      outputChunksRef.current = [];
      const outputRecorder = new MediaRecorder(outputStream, mimeType ? { mimeType } : undefined);
      outputRecorder.ondataavailable = (e) => e.data.size && outputChunksRef.current.push(e.data);
      outputRecorder.onstop = () => {
        const filename = getFilename('output', extension);
        const finalType = mimeType ?? (extension === 'webm' ? 'video/webm' : 'application/octet-stream');
        const blob = new Blob(outputChunksRef.current, { type: finalType });
        const maybeFix = extension === 'webm' ? fixWebmDuration(blob) : Promise.resolve(blob);
        maybeFix.then(fixedBlob => {
          saveRecording('output', filename, fixedBlob);
        });
      };
      outputRecorder.start();
      outputRecorderRef.current = outputRecorder;
    }
    setIsRecording(true);
    showToast('Recording started', 'success');
  };

  // Stop recording both streams
  const stopRecording = () => {
    if (inputRecorderRef.current && inputRecorderRef.current.state !== 'inactive') {
      inputRecorderRef.current.stop();
    }
    if (outputRecorderRef.current && outputRecorderRef.current.state !== 'inactive') {
      outputRecorderRef.current.stop();
    }
    setIsRecording(false);
    showToast('Recording stopped', 'success');
  };

  const setOutputStream = (stream: MediaStream | null) => {
    console.log('[Room] setOutputStream called with', stream);
    _setOutputStream(stream);
  };

  useEffect(() => {
    console.log('[Room] outputStream state changed:', outputStream);
  }, [outputStream]);

  const [isControlPanelOpen, setIsControlPanelOpen] = useState(false);

  return (
    <main className="fixed inset-0 overflow-hidden overscroll-none">
      <meta
        name="viewport"
        content="width=device-width, initial-scale=1.0, maximum-scale=1.0, user-scalable=no"
      />
      <div className="fixed inset-0 z-[-1] bg-cover bg-[black]">
        <PeerConnector
          url={config.streamUrl}
          prompts={config.prompts ?? null}
          connect={connect}
          onConnected={handleConnected}
          onDisconnected={handleDisconnected}
          localStream={localStream}
          resolution={config.resolution}
        >
          <div className="min-h-[100dvh] flex flex-col items-center justify-center md:justify-start">
            <div className="w-full max-h-[100dvh] flex flex-col md:flex-row landscape:flex-row justify-center items-center lg:space-x-4 md:pt-[10vh]">
              {/* Output stream */}
              <div 
                className="relative w-full max-w-[100vw] sm:max-w-[640px] md:max-w-[512px] flex justify-center items-center bg-slate-900 sm:border-[2px] md:border-0 lg:border-2 rounded-md overflow-hidden"
                style={{
                  aspectRatio: `${config.resolution.width}/${config.resolution.height}`,
                }}
              >
                <Stage
                  connected={isConnected}
                  onStreamReady={onRemoteStreamReady}
                  onComfyUIReady={onComfyUIReady}
                  resolution={config.resolution}
                  onOutputStreamReady={setOutputStream}
                  prompts={config.prompts || null}
                />
                {/* Thumbnail (mobile) */}
                <div className="absolute bottom-[8px] right-[8px] w-[70px] h-[70px] sm:w-[90px] sm:h-[90px] bg-slate-800 block md:hidden overflow-hidden">
                  <Webcam
                    onStreamReady={onStreamReady}
                    deviceId={config.selectedVideoDeviceId}
                    frameRate={config.frameRate}
                    selectedAudioDeviceId={config.selectedAudioDeviceId}
                    resolution={config.resolution}
                  />
                </div>
              </div>
              {/* Input stream (desktop) */}
              <div 
                className="hidden md:flex w-full sm:w-full md:w-full max-w-[512px] flex justify-center items-center lg:border-2 lg:rounded-md bg-slate-800 overflow-hidden"
                style={{
                  aspectRatio: `${config.resolution.width}/${config.resolution.height}`,
                }}
              >
                <Webcam
                  onStreamReady={onStreamReady}
                  deviceId={config.selectedVideoDeviceId}
                  frameRate={config.frameRate}
                  selectedAudioDeviceId={config.selectedAudioDeviceId}
                  resolution={config.resolution}
                />
              </div>
            </div>

            {/* Text Output toggle under videos */}
            {isConnected && (
              <div className="w-full flex justify-center mt-4">
                <button
                  onClick={() => setIsTranscriptionPanelOpen(!isTranscriptionPanelOpen)}
                  className={`h-10 px-4 rounded-full shadow-lg flex items-center justify-center transition-colors ${
                    isTranscriptionPanelOpen 
                      ? 'bg-green-600 text-white hover:bg-green-700' 
                      : 'bg-purple-600 text-white hover:bg-purple-700'
                  }`}
                  title={isTranscriptionPanelOpen ? 'Hide Text Output' : 'Show Text Output'}
                >
                  {isTranscriptionPanelOpen ? (
                    // eye-off icon
                    <span className="flex items-center gap-2">
                      <svg width="20" height="20" fill="none" stroke="currentColor" strokeWidth="2" strokeLinecap="round" strokeLinejoin="round" className="feather feather-eye-off">
                        <path d="M17.94 17.94A10.94 10.94 0 0 1 12 20C7 20 2.73 16.11 1 12c.86-1.99 2.28-3.73 4-5.05"></path>
                        <path d="M10.58 10.58a2 2 0 0 0 2.84 2.84"></path>
                        <path d="M16 12a4 4 0 0 0-4-4"></path>
                        <path d="M1 1l22 22"></path>
                      </svg>
                      <span>Hide Text Output</span>
                    </span>
                  ) : (
                    // eye icon
                    <span className="flex items-center gap-2">
                      <svg width="20" height="20" fill="none" stroke="currentColor" strokeWidth="2" strokeLinecap="round" strokeLinejoin="round" className="feather feather-eye">
                        <path d="M1 12s4-8 11-8 11 8 11 8-4 8-11 8-11-8-11-8z"></path>
                        <circle cx="12" cy="12" r="3"></circle>
                      </svg>
                      <span>Show Text Output</span>
                    </span>
                  )}
                </button>
              </div>
            )}

            {/* Button group: Record, Show Recordings, Gear */}
            <div className="fixed top-4 right-4 flex flex-row items-end space-x-4 z-50">
              {/* Stream Settings button (shown when not streaming) */}
              {!localStream && (
                <button
                  onClick={() => setIsStreamSettingsOpen(true)}
                  className="h-12 w-12 rounded-full bg-gray-800 text-white shadow-lg flex items-center justify-center hover:bg-gray-900"
                  title="Stream Settings"
                >
                  <svg width="24" height="24" fill="none" stroke="currentColor" strokeWidth="2" strokeLinecap="round" strokeLinejoin="round" className="feather feather-sliders"><line x1="4" y1="21" x2="4" y2="14"></line><line x1="4" y1="10" x2="4" y2="3"></line><line x1="12" y1="21" x2="12" y2="12"></line><line x1="12" y1="8" x2="12" y2="3"></line><line x1="20" y1="21" x2="20" y2="16"></line><line x1="20" y1="12" x2="20" y2="3"></line><line x1="1" y1="14" x2="7" y2="14"></line><line x1="9" y1="8" x2="15" y2="8"></line><line x1="17" y1="16" x2="23" y2="16"></line></svg>
                </button>
              )}
              {/* Gear/settings button (only when streaming) */}
              {isConnected && isComfyUIReady && localStream && (
                <button
                  onClick={() => setIsControlPanelOpen(true)}
                  className="h-12 w-12 rounded-full bg-gray-800 text-white shadow-lg flex items-center justify-center hover:bg-gray-900"
                  title="Settings"
                >
                  <svg width="24" height="24" fill="none" stroke="currentColor" strokeWidth="2" strokeLinecap="round" strokeLinejoin="round" className="feather feather-settings"><circle cx="12" cy="12" r="3"></circle><path d="M19.4 15a1.65 1.65 0 0 0 .33 1.82l.06.06a2 2 0 0 1-2.83 2.83l-.06-.06a1.65 1.65 0 0 0-1.82-.33 1.65 1.65 0 0 0-1 1.51V21a2 2 0 0 1-4 0v-.09a1.65 1.65 0 0 0-1-1.51 1.65 1.65 0 0 0-1.82.33l-.06.06a2 2 0 1 1-2.83-2.83l.06-.06a1.65 1.65 0 0 0 .33-1.82 1.65 1.65 0 0 0-1.51-1H3a2 2 0 0 1 0-4h.09a1.65 1.65 0 0 0 1.51-1 1.65 1.65 0 0 0-.33-1.82l-.06-.06a2 2 0 1 1 2.83-2.83l.06.06a1.65 1.65 0 0 0 1.82.33h.09a1.65 1.65 0 0 0 1-1.51V3a2 2 0 0 1 4 0v.09c0 .66.39 1.26 1 1.51a1.65 1.65 0 0 0 1.82-.33l.06-.06a2 2 0 1 1 2.83 2.83l-.06.06a1.65 1.65 0 0 0-.33 1.82v.09c0 .66.39 1.26 1 1.51H21a2 2 0 0 1 0 4h-.09c-.66 0-1.26.39-1.51 1z"></path></svg>
                </button>
              )}
              {/* Record button (conditionally shown) */}
              {(localStream && outputStream && isComfyUIReady) && (
                <button
                  onClick={isRecording ? stopRecording : startRecording}
                  className="h-12 w-12 rounded-full shadow-lg transition-shadow flex items-center justify-center bg-red-600 text-white hover:scale-105"
                  title={isRecording ? 'Stop Recording' : 'Start Recording'}
                >
                  {isRecording ? (
                    <svg width="32" height="32" viewBox="0 0 32 32" fill="currentColor" xmlns="http://www.w3.org/2000/svg">
                      <rect x="8" y="8" width="16" height="16" rx="3" />
                    </svg>
                  ) : (
                    <svg width="32" height="32" viewBox="0 0 32 32" fill="currentColor" xmlns="http://www.w3.org/2000/svg">
                      <circle cx="16" cy="16" r="7" />
                    </svg>
                  )}
                </button>
              )}
              {/* Text Output toggle removed from here */}
              {/* Show Recordings button (always rightmost) */}
              <button
                onClick={() => setIsRecordingsPanelOpen(true)}
                className="h-12 w-12 rounded-full bg-blue-600 text-white shadow-lg flex items-center justify-center hover:bg-blue-700"
                title="Show Recordings"
              >
                <svg width="24" height="24" fill="none" stroke="currentColor" strokeWidth="2" strokeLinecap="round" strokeLinejoin="round" className="feather feather-film"><rect x="2" y="7" width="20" height="10" rx="2" ry="2"></rect><path d="M6 7V5M6 19v-2M18 7V5M18 19v-2"></path></svg>
              </button>
            </div>
            {/* Text Output Panel (below videos) - kept mounted to preserve content */}
            {isConnected && (
              <div className={`w-full flex justify-center px-4 mt-4 ${isTranscriptionPanelOpen ? '' : 'hidden'}`}>
                <div className="w-full max-w-[1040px]">
                  <TranscriptionViewerWrapper />
                </div>
              </div>
            )}
            
            {/* Recordings Side Panel */}
            {isRecordingsPanelOpen && (
              <div className="fixed inset-0 z-50 flex justify-end">
                <div className="fixed inset-0 bg-black/30" onClick={() => setIsRecordingsPanelOpen(false)} />
                <div className="relative w-full max-w-md h-full bg-white shadow-xl p-6 overflow-y-auto flex flex-col">
                  <button
                    onClick={() => setIsRecordingsPanelOpen(false)}
                    className="absolute top-4 right-4 text-2xl text-gray-500 hover:text-black"
                    title="Close"
                  >×</button>
                  <h2 className="text-xl font-bold mb-4">Recordings</h2>
                  {recordings.length === 0 ? (
                    <div className="text-gray-500">No recordings yet.</div>
                  ) : (
                    <div className="flex flex-col gap-4">
                      {Array.from(new Set(recordings.map(r => r.filename.replace(/^recording_(input|output)_/, ''))))
                        .map(baseTimestamp => {
                          const inputRec = recordings.find(r => r.type === 'input' && r.filename.replace(/^recording_(input|output)_/, '') === baseTimestamp);
                          const outputRec = recordings.find(r => r.type === 'output' && r.filename.replace(/^recording_(input|output)_/, '') === baseTimestamp);
                          const rec = outputRec || inputRec; // Use either recording for the container
                          if (!rec) return null; // Skip if no valid recording found
                          return (
                            <div key={rec.id} className="border rounded-lg p-3 bg-gray-50 flex flex-col gap-2">
                              <div className="flex items-center justify-between">
                                <span className="font-semibold">{rec.filename.replace(/^recording_(input|output)_/, '')}</span>
                                <button
                                  onClick={() => {
                                    if (inputRec) deleteRecording(inputRec.id);
                                    if (outputRec) deleteRecording(outputRec.id);
                                  }}
                                  className="text-red-500 hover:text-red-700 text-lg ml-2"
                                  title="Delete"
                                >🗑️</button>
                              </div>
                              <Tabs.Root defaultValue={outputRec ? 'output' : 'input'} className="w-full">
                                <Tabs.List className="flex gap-2">
                                  {outputRec && <Tabs.Trigger value="output" className="px-3 py-1 rounded-t bg-slate-100 text-slate-700 data-[state=active]:bg-slate-700 data-[state=active]:text-white transition-colors">Output</Tabs.Trigger>}
                                  {inputRec && <Tabs.Trigger value="input" className="px-3 py-1 rounded-t bg-gray-100 text-gray-700 data-[state=active]:bg-gray-700 data-[state=active]:text-white transition-colors">Input</Tabs.Trigger>}
                                </Tabs.List>
                                {outputRec && (
                                  <Tabs.Content value="output">
                                    <video src={outputRec.url} controls className="w-full rounded" preload="metadata" />
                                    <div className="flex gap-2 mt-1 justify-end">
                                      <a href={outputRec.url} download={outputRec.filename} className="px-3 py-1 bg-emerald-600 text-white rounded hover:bg-emerald-800 transition-colors text-sm">Download</a>
                                    </div>
                                  </Tabs.Content>
                                )}
                                {inputRec && (
                                  <Tabs.Content value="input">
                                    <video src={inputRec.url} controls className="w-full rounded" preload="metadata" />
                                    <div className="flex gap-2 mt-1 justify-end">
                                      <a href={inputRec.url} download={inputRec.filename} className="px-3 py-1 bg-emerald-600 text-white rounded hover:bg-emerald-800 transition-colors text-sm">Download</a>
                                    </div>
                                  </Tabs.Content>
                                )}
                              </Tabs.Root>
                            </div>
                          );
                        })}
                    </div>
                  )}
                </div>
              </div>
            )}

            {isConnected && isComfyUIReady && 
            <ControlPanelsContainer
              isOpen={isControlPanelOpen}
              onOpenChange={setIsControlPanelOpen}
            />}

            <StreamSettings
              open={isStreamSettingsOpen}
              onOpenChange={setIsStreamSettingsOpen}
              onSave={onStreamConfigSave}
            />
          </div>
        </PeerConnector>
      </div>
    </main>
  );
};<|MERGE_RESOLUTION|>--- conflicted
+++ resolved
@@ -182,11 +182,7 @@
   prompts: Prompt[] | null;
 }
 
-<<<<<<< HEAD
-function Stage({ connected, onStreamReady, onComfyUIReady, resolution, onOutputStreamReady }: StageProps) {
-=======
-function Stage({ connected, onStreamReady, onComfyUIReady, resolution, backendUrl, onOutputStreamReady, prompts }: StageProps) {
->>>>>>> cc292f89
+function Stage({ connected, onStreamReady, onComfyUIReady, resolution, onOutputStreamReady, prompts }: StageProps) {
   const { remoteStream, peerConnection } = usePeerContext();
   const [frameRate, setFrameRate] = useState<number>(0);
   // Add state and refs for tracking frames
