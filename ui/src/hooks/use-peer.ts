import { Peer } from "@/lib/peer";
import { PeerProps } from "@/components/peer";
import { OfferResponse } from "@/types";
import { useState, useEffect, useRef, useCallback } from "react";

const MAX_OFFER_RETRIES = 5;
const OFFER_RETRY_INTERVAL = 500;

export function usePeer(props: PeerProps): Peer {
  const { url, prompts, connect, onConnected, onDisconnected, localStream } =
    props;

  const [peerConnection, setPeerConnection] =
    useState<RTCPeerConnection | null>(null);
  const [remoteStream, setRemoteStream] = useState<MediaStream | null>(null);
  const [controlChannel, setControlChannel] = useState<RTCDataChannel | null>(
    null,
  );
  const [dataChannel, setDataChannel] = useState<RTCDataChannel | null>(null);
  const [textOutputData, setTextOutputData] = useState<string | null>(null);

  const connectionStateTimeoutRef = useRef<NodeJS.Timeout | null>(null);

  const sendOffer = useCallback(
    async (
      url: string,
      offer: RTCSessionDescriptionInit | RTCSessionDescription,
      retry: number = 0,
    ): Promise<OfferResponse> => {
      try {
        const response = await fetch("/api/offer", {
          method: "POST",
          headers: {
            "Content-Type": "application/json",
          },
          body: JSON.stringify({
            endpoint: url,
            prompts: prompts,
            offer,
            resolution: props.resolution,
          }),
        });

        if (!response.ok) {
          throw new Error(`offer HTTP error: ${response.status}`);
        }
        return (await response.json()) as OfferResponse;
      } catch (error) {
        if (retry < MAX_OFFER_RETRIES) {
          await new Promise((resolve) =>
            setTimeout(resolve, OFFER_RETRY_INTERVAL),
          );
          return sendOffer(url, offer, retry + 1);
        }
        throw error;
      }
    },
    [prompts],
  );

  const handleConnectionStateChange = useCallback(
    (state: string) => {
      switch (state) {
        case "connected":
          onConnected();
          break;
        case "disconnected":
          onDisconnected();
          break;
        default:
          break;
      }
    },
    [onConnected, onDisconnected],
  );

  useEffect(() => {
    if (connect) {
      if (peerConnection) return;
      if (!localStream) return;

      const configuration = {
        iceServers: [
          {
            urls: ["stun:stun.l.google.com:19302"],
          },
        ],
      };

      const pc = new RTCPeerConnection(configuration);
      setPeerConnection(pc);

      if (localStream.getVideoTracks().length > 0) {
        pc.addTransceiver("video");
      }
      
      if (localStream.getAudioTracks().length > 0) {
        pc.addTransceiver("audio");
      }

      localStream.getTracks().forEach((track) => {
        pc.addTrack(track, localStream);
        if (track.kind === 'audio') {
          console.log(`[usePeer] Audio track - enabled: ${track.enabled}, readyState: ${track.readyState}, muted: ${track.muted}`);
        }
      });

      const control = pc.createDataChannel("control");
      setControlChannel(control);

      control.onopen = () => {
        console.log("[usePeer] Control channel opened, readyState:", control.readyState);

        if (props.resolution) {
          setTimeout(() => {
            const resolution = props.resolution!;
            const resolutionMessage = {
              type: "update_resolution",
              width: resolution.width,
              height: resolution.height,
            };
            control.send(JSON.stringify(resolutionMessage));
            console.log("[usePeer] Sent resolution configuration:", resolutionMessage);
          }, 200);
        }
      };

      control.onclose = () => {
        console.log("[usePeer] Control channel closed");
        setControlChannel(null);
      };

<<<<<<< HEAD
      control.onmessage = (event) => {
        console.log("Received message on control channel:", event.data);
=======
      pc.ontrack = (event) => {
        if (event.streams && event.streams[0]) {
          const inbound = event.streams[0];
            // Only update if different (avoid overwriting during renegotiation repeats)
          setRemoteStream(inbound);
          try {
            (window as any).__comfystreamRemoteStream = inbound;
          } catch (e) {
            console.warn("Failed to set global remote stream", e);
          }
        }
>>>>>>> 443a3952
      };

      control.onerror = (error) => {
        console.error("Control channel error:", error);
      };

      const data = pc.createDataChannel("data");
      setDataChannel(data);

      data.onopen = () => {
        console.log("[usePeer] Data channel opened, readyState:", data.readyState);
      };

      data.onclose = () => {
        console.log("[usePeer] Data channel closed");
        setDataChannel(null);
      };

      data.onmessage = (event) => {
        try {
          const message = JSON.parse(event.data);
          if (message.type === "text") {
            console.log("[usePeer] Received text data:", message.data);
            setTextOutputData(message.data);
          } else {
            console.warn("[usePeer] Unknown message type:", message.type);
          }
        } catch (error) {
          console.error("[usePeer] Error parsing data channel message:", error);
        }
      };

      data.onerror = (error) => {
        console.error("Data channel error:", error);
      };

      pc.ontrack = (event) => {
        if (event.streams && event.streams[0]) {
          setRemoteStream(event.streams[0]);
        }
      };

      pc.onicecandidate = async (event) => {
        if (!event.candidate) {
          const offerResponse = await sendOffer(url, pc.localDescription!);
          const answer: RTCSessionDescriptionInit = {
            sdp: offerResponse.sdp,
            type: offerResponse.type as RTCSdpType,
          };
          await pc.setRemoteDescription(answer);
        }
      };

      pc.onconnectionstatechange = () => {
        const state = pc.connectionState;
        handleConnectionStateChange(state);
        if (state === 'failed' || state === 'disconnected' || state === 'closed') {
          // Clear global reference so preview popups know stream has ended.
          try {
            if ((window as any).__comfystreamRemoteStream) {
              delete (window as any).__comfystreamRemoteStream;
            }
          } catch { /* noop */ }
        }
      };

      const createOffer = async () => {
        const offer = await pc.createOffer();
        await pc.setLocalDescription(offer);
      };

      createOffer().catch(console.error);
    } else {
      if (connectionStateTimeoutRef.current) {
        clearTimeout(connectionStateTimeoutRef.current);
      }
      if (peerConnection) {
        peerConnection.close();
      }
      setControlChannel(null);
      setDataChannel(null);
      setRemoteStream(null);
      setPeerConnection(null);
      // Also clear global on explicit disconnect.
      try {
        if ((window as any).__comfystreamRemoteStream) {
          delete (window as any).__comfystreamRemoteStream;
        }
      } catch { /* noop */ }
    }
  }, [
    connect,
    localStream,
    peerConnection,
    sendOffer,
    url,
    handleConnectionStateChange,
    props.resolution,
  ]);

  useEffect(() => {
    if (controlChannel && controlChannel.readyState === "open" && props.resolution) {
      const resolution = props.resolution;
      const resolutionMessage = {
        type: "update_resolution",
        width: resolution.width,
        height: resolution.height,
      };
      controlChannel.send(JSON.stringify(resolutionMessage));
      console.log("[usePeer] Updated resolution configuration:", resolutionMessage);
    }
  }, [controlChannel, props.resolution]);

  return {
    peerConnection,
    remoteStream,
    controlChannel,
    dataChannel,
    textOutputData,
  };
}<|MERGE_RESOLUTION|>--- conflicted
+++ resolved
@@ -130,22 +130,8 @@
         setControlChannel(null);
       };
 
-<<<<<<< HEAD
       control.onmessage = (event) => {
         console.log("Received message on control channel:", event.data);
-=======
-      pc.ontrack = (event) => {
-        if (event.streams && event.streams[0]) {
-          const inbound = event.streams[0];
-            // Only update if different (avoid overwriting during renegotiation repeats)
-          setRemoteStream(inbound);
-          try {
-            (window as any).__comfystreamRemoteStream = inbound;
-          } catch (e) {
-            console.warn("Failed to set global remote stream", e);
-          }
-        }
->>>>>>> 443a3952
       };
 
       control.onerror = (error) => {
@@ -184,7 +170,14 @@
 
       pc.ontrack = (event) => {
         if (event.streams && event.streams[0]) {
-          setRemoteStream(event.streams[0]);
+          const inbound = event.streams[0];
+            // Only update if different (avoid overwriting during renegotiation repeats)
+          setRemoteStream(inbound);
+          try {
+            (window as any).__comfystreamRemoteStream = inbound;
+          } catch (e) {
+            console.warn("Failed to set global remote stream", e);
+          }
         }
       };
 
