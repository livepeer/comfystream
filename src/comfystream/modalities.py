--- conflicted
+++ resolved
@@ -96,12 +96,7 @@
     return {
         "video": {"input": False, "output": False},
         "audio": {"input": False, "output": False},
-<<<<<<< HEAD
-        "text":  {"input": False, "output": False},
-        "max_batch_size": 1,
-=======
         "text": {"input": False, "output": False},
->>>>>>> ff11b851
     }
 
 
@@ -137,17 +132,7 @@
     # Scan nodes and detect modality I/O points using centralized mappings
     for node in prompts.values():
         class_type = node.get("class_type", "")
-<<<<<<< HEAD
-        
-        # Parse batch_size from LoadTensor nodes
-        if class_type == "LoadTensor":
-            inputs = node.get("inputs", {})
-            batch_size = inputs.get("batch_size", 1)
-            result["max_batch_size"] = max(result["max_batch_size"], batch_size)
-        
-=======
 
->>>>>>> ff11b851
         for modality, directions in MODALITY_MAPPINGS.items():
             if class_type in directions["input"]:
                 result[modality]["input"] = True
