import torch
import numpy as np

from queue import Queue
from asyncio import Queue as AsyncQueue

from typing import Union

# TODO: improve eviction policy fifo might not be the best, skip alternate frames instead
image_inputs: Queue[Union[torch.Tensor, np.ndarray]] = Queue(maxsize=1)
image_outputs: AsyncQueue[Union[torch.Tensor, np.ndarray]] = AsyncQueue()

audio_inputs: Queue[Union[torch.Tensor, np.ndarray]] = Queue()
audio_outputs: AsyncQueue[Union[torch.Tensor, np.ndarray]] = AsyncQueue()

<<<<<<< HEAD
# Add text outputs queue for data publishing
=======
>>>>>>> f03762b6
text_outputs: AsyncQueue[str] = AsyncQueue()<|MERGE_RESOLUTION|>--- conflicted
+++ resolved
@@ -13,8 +13,4 @@
 audio_inputs: Queue[Union[torch.Tensor, np.ndarray]] = Queue()
 audio_outputs: AsyncQueue[Union[torch.Tensor, np.ndarray]] = AsyncQueue()
 
-<<<<<<< HEAD
-# Add text outputs queue for data publishing
-=======
->>>>>>> f03762b6
 text_outputs: AsyncQueue[str] = AsyncQueue()