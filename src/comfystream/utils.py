--- conflicted
+++ resolved
@@ -3,14 +3,10 @@
 import os
 import logging
 import importlib
-<<<<<<< HEAD
 import time
-from typing import Dict, Any, List, Optional
+from typing import Dict, Any, List, Tuple, Optional, Union
 from contextlib import contextmanager
-=======
-from typing import Dict, Any, List, Tuple, Optional, Union
 from pytrickle.api import StreamParamsUpdateRequest
->>>>>>> 29a51d55
 from comfy.api.components.schema.prompt import Prompt, PromptDictInput
 from .modalities import (
     get_node_counts_by_type,
@@ -126,93 +122,6 @@
     def model_dump(self):
         return super().model_dump()
 
-<<<<<<< HEAD
-    # Validate the processed prompt
-    prompt = Prompt.validate(prompt)
-    return prompt
-
-
-class PerformanceTimer:
-    """Utility class for measuring performance metrics in ComfyStream workflows."""
-    
-    def __init__(self):
-        self.timings: Dict[str, List[float]] = {}
-        self.current_timings: Dict[str, float] = {}
-        self.batch_sizes: List[int] = []
-        self.total_images_processed = 0
-        
-    def start_timing(self, operation: str):
-        """Start timing an operation."""
-        self.current_timings[operation] = time.time()
-    
-    def end_timing(self, operation: str):
-        """End timing an operation and record the duration."""
-        if operation in self.current_timings:
-            duration = time.time() - self.current_timings[operation]
-            if operation not in self.timings:
-                self.timings[operation] = []
-            self.timings[operation].append(duration)
-            del self.current_timings[operation]
-            return duration
-        return 0.0
-    
-    def record_batch_processing(self, batch_size: int, num_images: int):
-        """Record a batch processing event."""
-        self.batch_sizes.append(batch_size)
-        self.total_images_processed += num_images
-    
-    def get_fps(self, operation: str = "total") -> float:
-        """Calculate FPS for a specific operation."""
-        if operation not in self.timings or not self.timings[operation]:
-            return 0.0
-        
-        total_time = sum(self.timings[operation])
-        if total_time == 0:
-            return 0.0
-        
-        return self.total_images_processed / total_time
-    
-    def get_average_time(self, operation: str) -> float:
-        """Get average time for an operation."""
-        if operation not in self.timings or not self.timings[operation]:
-            return 0.0
-        
-        return sum(self.timings[operation]) / len(self.timings[operation])
-    
-    def get_performance_summary(self) -> Dict[str, float]:
-        """Get a comprehensive performance summary."""
-        summary = {
-            "total_images_processed": self.total_images_processed,
-            "total_fps": self.get_fps("total"),
-            "average_batch_size": sum(self.batch_sizes) / len(self.batch_sizes) if self.batch_sizes else 0,
-        }
-        
-        for operation in self.timings:
-            summary[f"{operation}_fps"] = self.get_fps(operation)
-            summary[f"{operation}_avg_time"] = self.get_average_time(operation)
-        
-        return summary
-    
-    def reset(self):
-        """Reset all performance data."""
-        self.timings.clear()
-        self.current_timings.clear()
-        self.batch_sizes.clear()
-        self.total_images_processed = 0
-    
-    @contextmanager
-    def time_operation(self, operation: str):
-        """Context manager for timing operations."""
-        self.start_timing(operation)
-        try:
-            yield
-        finally:
-            self.end_timing(operation)
-
-
-# Global performance timer instance
-performance_timer = PerformanceTimer()
-=======
 def get_default_workflow() -> dict:
     """Return the default workflow as a dictionary for warmup.
     
@@ -240,4 +149,84 @@
             }
         }
     }
->>>>>>> 29a51d55
+
+class PerformanceTimer:
+    """Utility class for measuring performance metrics in ComfyStream workflows."""
+    
+    def __init__(self):
+        self.timings: Dict[str, List[float]] = {}
+        self.current_timings: Dict[str, float] = {}
+        self.batch_sizes: List[int] = []
+        self.total_images_processed = 0
+        
+    def start_timing(self, operation: str):
+        """Start timing an operation."""
+        self.current_timings[operation] = time.time()
+    
+    def end_timing(self, operation: str):
+        """End timing an operation and record the duration."""
+        if operation in self.current_timings:
+            duration = time.time() - self.current_timings[operation]
+            if operation not in self.timings:
+                self.timings[operation] = []
+            self.timings[operation].append(duration)
+            del self.current_timings[operation]
+            return duration
+        return 0.0
+    
+    def record_batch_processing(self, batch_size: int, num_images: int):
+        """Record a batch processing event."""
+        self.batch_sizes.append(batch_size)
+        self.total_images_processed += num_images
+    
+    def get_fps(self, operation: str = "total") -> float:
+        """Calculate FPS for a specific operation."""
+        if operation not in self.timings or not self.timings[operation]:
+            return 0.0
+        
+        total_time = sum(self.timings[operation])
+        if total_time == 0:
+            return 0.0
+        
+        return self.total_images_processed / total_time
+    
+    def get_average_time(self, operation: str) -> float:
+        """Get average time for an operation."""
+        if operation not in self.timings or not self.timings[operation]:
+            return 0.0
+        
+        return sum(self.timings[operation]) / len(self.timings[operation])
+    
+    def get_performance_summary(self) -> Dict[str, float]:
+        """Get a comprehensive performance summary."""
+        summary = {
+            "total_images_processed": self.total_images_processed,
+            "total_fps": self.get_fps("total"),
+            "average_batch_size": sum(self.batch_sizes) / len(self.batch_sizes) if self.batch_sizes else 0,
+        }
+        
+        for operation in self.timings:
+            summary[f"{operation}_fps"] = self.get_fps(operation)
+            summary[f"{operation}_avg_time"] = self.get_average_time(operation)
+        
+        return summary
+    
+    def reset(self):
+        """Reset all performance data."""
+        self.timings.clear()
+        self.current_timings.clear()
+        self.batch_sizes.clear()
+        self.total_images_processed = 0
+    
+    @contextmanager
+    def time_operation(self, operation: str):
+        """Context manager for timing operations."""
+        self.start_timing(operation)
+        try:
+            yield
+        finally:
+            self.end_timing(operation)
+
+
+# Global performance timer instance
+performance_timer = PerformanceTimer()