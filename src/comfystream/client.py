import asyncio
import gc
from typing import List
import logging
import torch
import av 
import numpy as np

from comfystream import tensor_cache
from comfystream.utils import convert_prompt

from comfy.api.components.schema.prompt import PromptDictInput
from comfy.cli_args_types import Configuration
from comfy.client.embedded_comfy_client import EmbeddedComfyClient
from comfy import model_management

logger = logging.getLogger(__name__)


class ComfyStreamClient:
    def __init__(self, max_workers: int = 1, **kwargs):
        config = Configuration(**kwargs)
        self.comfy_client = EmbeddedComfyClient(config, max_workers=max_workers)
        self.running_prompts = {} # To be used for cancelling tasks
        self.current_prompts = []
<<<<<<< HEAD
        self.cleanup_lock = asyncio.Lock()
        self.error_queue = asyncio.Queue()
        self._error_monitor_task = None

    async def start_error_monitor(self):
        """Start monitoring for errors in the error queue."""
        if self._error_monitor_task is None:
            self._error_monitor_task = asyncio.create_task(self._monitor_errors())

    async def stop_error_monitor(self):
        """Stop monitoring for errors."""
        if self._error_monitor_task is not None:
            self._error_monitor_task.cancel()
            try:
                await self._error_monitor_task
            except asyncio.CancelledError:
                pass
            self._error_monitor_task = None

    async def _monitor_errors(self):
        """Monitor the error queue and log errors."""
        while True:
            try:
                error = await self.error_queue.get()
                logger.error(f"Error in ComfyStreamClient: {error}")
                self.error_queue.task_done()
            except asyncio.CancelledError:
                break
            except Exception as e:
                logger.error(f"Error in error monitor: {e}")

    async def report_error(self, error: Exception):
        """Report an error to the error queue."""
        await self.error_queue.put(error)
=======
        self._cleanup_lock = asyncio.Lock()
        self._prompt_update_lock = asyncio.Lock()
>>>>>>> cdfc42f8

    async def set_prompts(self, prompts: List[PromptDictInput]):
        await self.cancel_running_prompts()
        self.current_prompts = [convert_prompt(prompt) for prompt in prompts]
        for idx in range(len(self.current_prompts)):
            task = asyncio.create_task(self.run_prompt(idx))
            self.running_prompts[idx] = task

    async def update_prompts(self, prompts: List[PromptDictInput]):
        async with self._prompt_update_lock:
            # TODO: currently under the assumption that only already running prompts are updated
            if len(prompts) != len(self.current_prompts):
                raise ValueError(
                    "Number of updated prompts must match the number of currently running prompts."
                )
            # Validation step before updating the prompt, only meant for a single prompt for now
            for idx, prompt in enumerate(prompts):
                converted_prompt = convert_prompt(prompt)
                try:
                    await self.comfy_client.queue_prompt(converted_prompt)
                    self.current_prompts[idx] = converted_prompt
                except Exception as e:
                    raise Exception(f"Prompt update failed: {str(e)}") from e

    async def run_prompt(self, prompt_index: int):
        while True:
<<<<<<< HEAD
            try:
                await self.comfy_client.queue_prompt(self.current_prompts[prompt_index])
            except asyncio.CancelledError:
                raise
            except Exception as e:
                await self.report_error(e)
                await self.cleanup()
                raise

    async def warm_video(self, WARMUP_RUNS: int = 5, width: int = 512, height: int = 512):
        """Warm up the video processing pipeline with dummy frames."""
        # Create dummy frame with the CURRENT resolution settings
        dummy_frame = av.VideoFrame()
        dummy_frame.side_data.input = torch.randn(1, height, width, 3)
        
        logger.info(f"Warming video pipeline with resolution {width}x{height}")

        for _ in range(WARMUP_RUNS):
            self.put_video_input(dummy_frame)
            await self.get_video_output()

    async def warm_audio(self, WARMUP_RUNS: int = 5, sample_rate: int = 48000, buffer_size: int = 48000):
        """Warm up the audio processing pipeline with dummy frames."""
        dummy_frame = av.AudioFrame()
        dummy_frame.side_data.input = np.random.randint(-32768, 32767, int(48000 * 0.5), dtype=np.int16)   # TODO: adds a lot of delay if it doesn't match the buffer size, is warmup needed?
        dummy_frame.sample_rate = 48000

        for _ in range(WARMUP_RUNS):
            self.put_audio_input(dummy_frame)
            await self.get_audio_output()

    async def cleanup(self, exit_client: bool = False):
        """Clean up all resources and stop all tasks."""
        async with self.cleanup_lock:
            try:
                logger.info("Starting client cleanup")

                # First cancel all running prompts without acquiring the lock again
                await self.cancel_running_prompts()
                self.current_prompts.clear()
                
                # Clean up queues with timeout
=======
            async with self._prompt_update_lock:
                try:
                    await self.comfy_client.queue_prompt(self.current_prompts[prompt_index])
                except asyncio.CancelledError:
                    raise
                except Exception as e:
                    await self.cleanup()
                    logger.error(f"Error running prompt: {str(e)}")
                    raise

    async def cleanup(self):
        await self.cancel_running_prompts()
        async with self._cleanup_lock:
            if self.comfy_client.is_running:
>>>>>>> cdfc42f8
                try:
                    await asyncio.wait_for(self.cleanup_queues(), timeout=5.0)
                except asyncio.TimeoutError:
                    await self.report_error(Exception("Timeout while cleaning up queues"))
                except Exception as e:
                    await self.report_error(e)
                
                # Finally unload all models with timeout
                try:
                    await asyncio.wait_for(self.unload_all_models(), timeout=3.0)
                    logger.info("Successfully unloaded all models")
                except asyncio.TimeoutError:
                    await self.report_error(Exception("Timeout while unloading models"))
                except Exception as e:
                    await self.report_error(e)
                
                # Optionally fully exit the client
                if exit_client and self.comfy_client.is_running:
                    # Dispose of the comfy_client
                    if hasattr(self, 'comfy_client') and self.comfy_client.is_running:
                        try:
                            await asyncio.wait_for(
                                self.comfy_client.__aexit__(),
                                timeout=5.0
                            )
                        except asyncio.TimeoutError:
                            await self.report_error(Exception("Timeout while disposing comfy_client"))
                        except Exception as e:
                            await self.report_error(e)

                logger.info("Client cleanup complete")
            except Exception as e:
                await self.report_error(e)
                raise

    async def cancel_running_prompts(self):
<<<<<<< HEAD
        """Cancel all running prompt tasks."""
        tasks_to_cancel = list(self.running_prompts.values())
        for task in tasks_to_cancel:
            task.cancel()
            try:
                await asyncio.wait_for(task, timeout=0.5)  # Add timeout for task cancellation
            except (asyncio.CancelledError, asyncio.TimeoutError):
                pass
            except Exception as e:
                logger.error(f"Error cancelling task: {e}")
        self.running_prompts.clear()

    async def cleanup_queues(self):
        """Clean up all queues and dispose of the comfy_client."""
        try:
            # Clear queues and move CUDA tensors to CPU before discarding
            while not tensor_cache.image_inputs.empty():
=======
        async with self._cleanup_lock:
            tasks_to_cancel = list(self.running_prompts.values())
            for task in tasks_to_cancel:
                task.cancel()
>>>>>>> cdfc42f8
                try:
                    tensor = tensor_cache.image_inputs.get_nowait()
                    if isinstance(tensor, torch.Tensor) and tensor.is_cuda:
                        tensor.cpu()
                except Exception as e:
                    logger.error(f"Error clearing image inputs queue: {e}")

            while not tensor_cache.audio_inputs.empty():
                try:
                    tensor = tensor_cache.audio_inputs.get_nowait()
                    if isinstance(tensor, torch.Tensor) and tensor.is_cuda:
                        tensor.cpu()
                except Exception as e:
                    logger.error(f"Error clearing audio inputs queue: {e}")

            # Use asyncio.wait_for to prevent hanging on queue cleanup
            try:
                while not tensor_cache.image_outputs.empty():
                    try:
                        tensor = await asyncio.wait_for(
                            tensor_cache.image_outputs.get_nowait(),
                            timeout=1.0
                        )
                        if isinstance(tensor, torch.Tensor) and tensor.is_cuda:
                            tensor.cpu()
                    except asyncio.TimeoutError:
                        logger.warning("Timeout while clearing image outputs queue")
                        break
                    except asyncio.QueueEmpty:
                        break
                    except Exception as e:
                        logger.error(f"Error clearing image outputs queue: {e}")
            except Exception as e:
                logger.error(f"Error during image outputs queue cleanup: {e}")

            try:
                while not tensor_cache.audio_outputs.empty():
                    try:
                        tensor = await asyncio.wait_for(
                            tensor_cache.audio_outputs.get_nowait(),
                            timeout=1.0
                        )
                        if isinstance(tensor, torch.Tensor) and tensor.is_cuda:
                            tensor.cpu()
                    except asyncio.TimeoutError:
                        logger.warning("Timeout while clearing audio outputs queue")
                        break
                    except asyncio.QueueEmpty:
                        break
                    except Exception as e:
                        logger.error(f"Error clearing audio outputs queue: {e}")
            except Exception as e:
                logger.error(f"Error during audio outputs queue cleanup: {e}")

        except Exception as e:
            logger.error(f"Error cleaning up queues: {str(e)}")
            raise

    async def flush_output_queues(self):
        """Flush all output queues, moving tensors to CPU if needed."""
        try:
            # Clear image outputs queue
            while not tensor_cache.image_outputs.empty():
                try:
                    tensor = await tensor_cache.image_outputs.get()
                    if isinstance(tensor, torch.Tensor) and tensor.is_cuda:
                        tensor.cpu()
                except asyncio.TimeoutError:
                    logger.warning("Timeout while flushing image outputs queue")
                    break
                except asyncio.QueueEmpty:
                    break
                except Exception as e:
                    logger.error(f"Error flushing image outputs queue: {e}")

            # Clear audio outputs queue 
            while not tensor_cache.audio_outputs.empty():
                try:
                    tensor = await tensor_cache.audio_outputs.get()
                    if isinstance(tensor, torch.Tensor) and tensor.is_cuda:
                        tensor.cpu()
                except asyncio.TimeoutError:
                    logger.warning("Timeout while flushing audio outputs queue")
                    break
                except asyncio.QueueEmpty:
                    break
                except Exception as e:
                    logger.error(f"Error flushing audio outputs queue: {e}")

        except Exception as e:
            logger.error(f"Error flushing output queues: {str(e)}")
            raise

    async def cleanup_queues(self):
        """Clean up all queues by removing and freeing any remaining tensors."""
        try:
            # Clear input queues
            while not tensor_cache.image_inputs.empty():
                try:
                    tensor = tensor_cache.image_inputs.get_nowait()
                    if isinstance(tensor, torch.Tensor) and tensor.is_cuda:
                        tensor.cpu()
                except Exception as e:
                    logger.error(f"Error clearing image inputs queue: {e}")

            while not tensor_cache.audio_inputs.empty():
                try:
                    tensor = tensor_cache.audio_inputs.get_nowait()
                    if isinstance(tensor, torch.Tensor) and tensor.is_cuda:
                        tensor.cpu()
                except Exception as e:
                    logger.error(f"Error clearing audio inputs queue: {e}")

            # Clear output queues
            await self.flush_output_queues()

        except Exception as e:
            logger.error(f"Error cleaning up queues: {str(e)}")
            raise

    def put_video_input(self, frame):
        if self.cleanup_lock.locked():
            logger.warning("Cannot put video input - client is shutting down")
            return
        if tensor_cache.image_inputs.full():
            tensor_cache.image_inputs.get(block=True)
        tensor_cache.image_inputs.put(frame)
    
    def put_audio_input(self, frame):
        if self.cleanup_lock.locked():
            logger.warning("Cannot put audio input - client is shutting down")
            return
        tensor_cache.audio_inputs.put(frame)

    async def get_video_output(self):
        return await tensor_cache.image_outputs.get()
    
    async def get_audio_output(self):
        return await tensor_cache.audio_outputs.get()

    async def get_available_nodes(self):
        """Get metadata and available nodes info in a single pass"""
        # TODO: make it for for multiple prompts
        if not self.running_prompts:
            return {}

        try:
            from comfy.nodes.package import import_all_nodes_in_workspace
            nodes = import_all_nodes_in_workspace()

            all_prompts_nodes_info = {}
            
            for prompt_index, prompt in enumerate(self.current_prompts):
                # Get set of class types we need metadata for, excluding LoadTensor and SaveTensor
                needed_class_types = {
                    node.get('class_type') 
                    for node in prompt.values()
                }
                remaining_nodes = {
                    node_id 
                    for node_id, node in prompt.items() 
                }
                nodes_info = {}

                # Only process nodes until we've found all the ones we need
                for class_type, node_class in nodes.NODE_CLASS_MAPPINGS.items():
                    if not remaining_nodes:  # Exit early if we've found all needed nodes
                        break

                    if class_type not in needed_class_types:
                        continue

                    # Get metadata for this node type (same as original get_node_metadata)
                    input_data = node_class.INPUT_TYPES() if hasattr(node_class, 'INPUT_TYPES') else {}
                    input_info = {}

                    # Process required inputs
                    if 'required' in input_data:
                        for name, value in input_data['required'].items():
                            if isinstance(value, tuple):
                                if len(value) == 1 and isinstance(value[0], list):
                                    # Handle combo box case where value is ([option1, option2, ...],)
                                    input_info[name] = {
                                        'type': 'combo',
                                        'value': value[0],  # The list of options becomes the value
                                    }
                                elif len(value) == 2:
                                    input_type, config = value
                                    input_info[name] = {
                                        'type': input_type,
                                        'required': True,
                                        'min': config.get('min', None),
                                        'max': config.get('max', None),
                                        'widget': config.get('widget', None)
                                    }
                                elif len(value) == 1:
                                    # Handle simple type case like ('IMAGE',)
                                    input_info[name] = {
                                        'type': value[0]
                                    }
                            else:
                                logger.error(f"Unexpected structure for required input {name}: {value}")

                    # Process optional inputs with same logic
                    if 'optional' in input_data:
                        for name, value in input_data['optional'].items():
                            if isinstance(value, tuple):
                                if len(value) == 1 and isinstance(value[0], list):
                                    # Handle combo box case where value is ([option1, option2, ...],)
                                    input_info[name] = {
                                        'type': 'combo',
                                        'value': value[0],  # The list of options becomes the value
                                    }
                                elif len(value) == 2:
                                    input_type, config = value
                                    input_info[name] = {
                                        'type': input_type,
                                        'required': False,
                                        'min': config.get('min', None),
                                        'max': config.get('max', None),
                                        'widget': config.get('widget', None)
                                    }
                                elif len(value) == 1:
                                    # Handle simple type case like ('IMAGE',)
                                    input_info[name] = {
                                        'type': value[0]
                                    }
                            else:
                                logger.error(f"Unexpected structure for optional input {name}: {value}")

                    # Now process any nodes in our prompt that use this class_type
                    for node_id in list(remaining_nodes):
                        node = prompt[node_id]
                        if node.get('class_type') != class_type:
                            continue

                        node_info = {
                            'class_type': class_type,
                            'inputs': {}
                        }

                        if 'inputs' in node:
                            for input_name, input_value in node['inputs'].items():
                                input_metadata = input_info.get(input_name, {})
                                node_info['inputs'][input_name] = {
                                    'value': input_value,
                                    'type': input_metadata.get('type', 'unknown'),
                                    'min': input_metadata.get('min', None),
                                    'max': input_metadata.get('max', None),
                                    'widget': input_metadata.get('widget', None)
                                }
                                # For combo type inputs, include the list of options
                                if input_metadata.get('type') == 'combo':
                                    node_info['inputs'][input_name]['value'] = input_metadata.get('value', [])

                        nodes_info[node_id] = node_info
                        remaining_nodes.remove(node_id)

                    all_prompts_nodes_info[prompt_index] = nodes_info

            return all_prompts_nodes_info

        except Exception as e:
            logger.error(f"Error getting node info: {str(e)}")
            return {}

    async def unload_all_models(self):
        """Unload all models from memory and release CUDA resources.
        
        This sends a special prompt to ComfyUI that triggers unloading of all models.
        This is useful for freeing up GPU memory and ensuring clean state.
        """
        
        logger.info("Unloading all models...")
        try:
            model_management.unload_all_models()
            model_management.soft_empty_cache(True)
        except Exception as e:
            logger.error(f"Error unloading models: {e}")
            raise
        
        logger.info("Clearing Cache...")
        try:
            gc.collect()
            torch.cuda.empty_cache()
            torch.cuda.ipc_collect()
        except:
            logger.error("Unable to clear cache")
        
        logger.info("Clearing CUDA cache...")
        try:
            if torch.cuda.is_available():
                torch.cuda.empty_cache()
                logger.info("Models unloaded and CUDA cache cleared")
        except Exception as e:
            logger.error(f"Error unloading models: {e}")
            raise
        
        logger.info("All models unloaded successfully")<|MERGE_RESOLUTION|>--- conflicted
+++ resolved
@@ -23,8 +23,8 @@
         self.comfy_client = EmbeddedComfyClient(config, max_workers=max_workers)
         self.running_prompts = {} # To be used for cancelling tasks
         self.current_prompts = []
-<<<<<<< HEAD
         self.cleanup_lock = asyncio.Lock()
+        self._prompt_update_lock = asyncio.Lock()
         self.error_queue = asyncio.Queue()
         self._error_monitor_task = None
 
@@ -58,10 +58,6 @@
     async def report_error(self, error: Exception):
         """Report an error to the error queue."""
         await self.error_queue.put(error)
-=======
-        self._cleanup_lock = asyncio.Lock()
-        self._prompt_update_lock = asyncio.Lock()
->>>>>>> cdfc42f8
 
     async def set_prompts(self, prompts: List[PromptDictInput]):
         await self.cancel_running_prompts()
@@ -88,15 +84,16 @@
 
     async def run_prompt(self, prompt_index: int):
         while True:
-<<<<<<< HEAD
-            try:
-                await self.comfy_client.queue_prompt(self.current_prompts[prompt_index])
-            except asyncio.CancelledError:
-                raise
-            except Exception as e:
-                await self.report_error(e)
-                await self.cleanup()
-                raise
+            async with self._prompt_update_lock:
+                try:
+                    await self.comfy_client.queue_prompt(self.current_prompts[prompt_index])
+                except asyncio.CancelledError:
+                    raise
+                except Exception as e:
+                    await self.report_error(e)
+                    await self.cleanup()
+                    logger.error(f"Error running prompt: {str(e)}")
+                    raise
 
     async def warm_video(self, WARMUP_RUNS: int = 5, width: int = 512, height: int = 512):
         """Warm up the video processing pipeline with dummy frames."""
@@ -131,22 +128,6 @@
                 self.current_prompts.clear()
                 
                 # Clean up queues with timeout
-=======
-            async with self._prompt_update_lock:
-                try:
-                    await self.comfy_client.queue_prompt(self.current_prompts[prompt_index])
-                except asyncio.CancelledError:
-                    raise
-                except Exception as e:
-                    await self.cleanup()
-                    logger.error(f"Error running prompt: {str(e)}")
-                    raise
-
-    async def cleanup(self):
-        await self.cancel_running_prompts()
-        async with self._cleanup_lock:
-            if self.comfy_client.is_running:
->>>>>>> cdfc42f8
                 try:
                     await asyncio.wait_for(self.cleanup_queues(), timeout=5.0)
                 except asyncio.TimeoutError:
@@ -182,31 +163,31 @@
                 await self.report_error(e)
                 raise
 
-    async def cancel_running_prompts(self):
-<<<<<<< HEAD
+    async def cancel_running_prompts(self, use_lock: bool = True):
         """Cancel all running prompt tasks."""
-        tasks_to_cancel = list(self.running_prompts.values())
-        for task in tasks_to_cancel:
-            task.cancel()
-            try:
-                await asyncio.wait_for(task, timeout=0.5)  # Add timeout for task cancellation
-            except (asyncio.CancelledError, asyncio.TimeoutError):
-                pass
-            except Exception as e:
-                logger.error(f"Error cancelling task: {e}")
-        self.running_prompts.clear()
-
-    async def cleanup_queues(self):
-        """Clean up all queues and dispose of the comfy_client."""
-        try:
-            # Clear queues and move CUDA tensors to CPU before discarding
-            while not tensor_cache.image_inputs.empty():
-=======
-        async with self._cleanup_lock:
+        async def _cancel():
             tasks_to_cancel = list(self.running_prompts.values())
             for task in tasks_to_cancel:
                 task.cancel()
->>>>>>> cdfc42f8
+                try:
+                    await asyncio.wait_for(task, timeout=0.5)  # Add timeout for task cancellation
+                except (asyncio.CancelledError, asyncio.TimeoutError):
+                    pass
+                except Exception as e:
+                    logger.error(f"Error cancelling task: {e}")
+            self.running_prompts.clear()
+
+        if use_lock:
+            async with self.cleanup_lock:
+                await _cancel()
+        else:
+            await _cancel()
+
+    async def cleanup_queues(self):
+        """Clean up all queues and dispose of the comfy_client."""
+        try:
+            # Clear queues and move CUDA tensors to CPU before discarding
+            while not tensor_cache.image_inputs.empty():
                 try:
                     tensor = tensor_cache.image_inputs.get_nowait()
                     if isinstance(tensor, torch.Tensor) and tensor.is_cuda:
