import asyncio
from typing import List
import logging

from comfystream import tensor_cache
from comfystream.utils import convert_prompt

from comfy.api.components.schema.prompt import PromptDictInput
from comfy.cli_args_types import Configuration
from comfy.client.embedded_comfy_client import EmbeddedComfyClient

logger = logging.getLogger(__name__)


class ComfyStreamClient:
    def __init__(self, max_workers: int = 1, **kwargs):
        config = Configuration(**kwargs)
        self.comfy_client = EmbeddedComfyClient(config, max_workers=max_workers)
        self.running_prompts = {} # To be used for cancelling tasks
        self.current_prompts = []
        self._cleanup_lock = asyncio.Lock()
        self._prompt_update_lock = asyncio.Lock()
        self._stop_event = asyncio.Event()

    async def set_prompts(self, prompts: List[PromptDictInput]):
        """Set new prompts, replacing any existing ones.
        
        Args:
            prompts: List of prompt dictionaries to set
            
        Raises:
            ValueError: If prompts list is empty
            Exception: If prompt conversion or validation fails
        """
        if not prompts:
            raise ValueError("Cannot set empty prompts list")
            
        # Cancel existing prompts first to avoid conflicts
        await self.cancel_running_prompts()
<<<<<<< HEAD
        
        # Convert and validate all prompts before starting any tasks
        try:
            self.current_prompts = [convert_prompt(prompt) for prompt in prompts]
        except Exception as e:
            raise Exception(f"Prompt conversion failed: {str(e)}") from e
        
        # Start new prompt tasks
        self.running_prompts = {
            idx: asyncio.create_task(self.run_prompt(idx)) 
            for idx in range(len(self.current_prompts))
        }
=======
        # Reset stop event for new prompts
        self._stop_event.clear()
        self.current_prompts = [convert_prompt(prompt) for prompt in prompts]
        for idx in range(len(self.current_prompts)):
            task = asyncio.create_task(self.run_prompt(idx))
            self.running_prompts[idx] = task
>>>>>>> f03762b6

    async def update_prompts(self, prompts: List[PromptDictInput]):
        async with self._prompt_update_lock:
            # TODO: currently under the assumption that only already running prompts are updated
            if len(prompts) != len(self.current_prompts):
                raise ValueError(
                    "Number of updated prompts must match the number of currently running prompts."
                )
            # Validation step before updating the prompt, only meant for a single prompt for now
            for idx, prompt in enumerate(prompts):
                converted_prompt = convert_prompt(prompt)
                try:
                    await self.comfy_client.queue_prompt(converted_prompt)
                    self.current_prompts[idx] = converted_prompt
                except Exception as e:
                    raise Exception(f"Prompt update failed: {str(e)}") from e

    async def run_prompt(self, prompt_index: int):
        while not self._stop_event.is_set():
            async with self._prompt_update_lock:
                try:
                    await self.comfy_client.queue_prompt(self.current_prompts[prompt_index])
                except asyncio.CancelledError:
                    raise
                except Exception as e:
                    await self.cleanup()
                    logger.error(f"Error running prompt: {str(e)}")
                    raise

    async def cleanup(self):
        # Set stop event to signal prompt loops to exit
        self._stop_event.set()
        
        await self.cancel_running_prompts()
        async with self._cleanup_lock:
            if self.comfy_client.is_running:
                try:
                    await self.comfy_client.__aexit__()
                except Exception as e:
                    logger.error(f"Error during ComfyClient cleanup: {e}")

            await self.cleanup_queues()
            logger.info("Client cleanup complete")

    async def cancel_running_prompts(self):
        async with self._cleanup_lock:
            tasks_to_cancel = list(self.running_prompts.values())
            for task in tasks_to_cancel:
                task.cancel()
                try:
                    await task
                except asyncio.CancelledError:
                    pass
            self.running_prompts.clear()

        
    async def cleanup_queues(self):
        while not tensor_cache.image_inputs.empty():
            tensor_cache.image_inputs.get()

        while not tensor_cache.audio_inputs.empty():
            tensor_cache.audio_inputs.get()

        while not tensor_cache.image_outputs.empty():
            await tensor_cache.image_outputs.get()

        while not tensor_cache.audio_outputs.empty():
            await tensor_cache.audio_outputs.get()

        while not tensor_cache.text_outputs.empty():
            await tensor_cache.text_outputs.get()

    def put_video_input(self, frame):
        if tensor_cache.image_inputs.full():
            tensor_cache.image_inputs.get(block=True)
        tensor_cache.image_inputs.put(frame)
    
    def put_audio_input(self, frame):
        tensor_cache.audio_inputs.put(frame)

    async def get_video_output(self):
        return await tensor_cache.image_outputs.get()
    
    async def get_audio_output(self):
        return await tensor_cache.audio_outputs.get()
    
    async def get_text_output(self):
<<<<<<< HEAD
        try:
            return tensor_cache.text_outputs.get_nowait()
        except:
            return None
=======
        return await tensor_cache.text_outputs.get()
>>>>>>> f03762b6

    async def get_available_nodes(self):
        """Get metadata and available nodes info in a single pass"""
        # TODO: make it for for multiple prompts
        if not self.running_prompts:
            return {}

        try:
            from comfy.nodes.package import import_all_nodes_in_workspace
            nodes = import_all_nodes_in_workspace()

            all_prompts_nodes_info = {}
            
            for prompt_index, prompt in enumerate(self.current_prompts):
                # Get set of class types we need metadata for, excluding LoadTensor and SaveTensor
                needed_class_types = {
                    node.get('class_type') 
                    for node in prompt.values()
                }
                remaining_nodes = {
                    node_id 
                    for node_id, node in prompt.items() 
                }
                nodes_info = {}

                # Only process nodes until we've found all the ones we need
                for class_type, node_class in nodes.NODE_CLASS_MAPPINGS.items():
                    if not remaining_nodes:  # Exit early if we've found all needed nodes
                        break

                    if class_type not in needed_class_types:
                        continue

                    # Get metadata for this node type (same as original get_node_metadata)
                    input_data = node_class.INPUT_TYPES() if hasattr(node_class, 'INPUT_TYPES') else {}
                    input_info = {}

                    # Process required inputs
                    if 'required' in input_data:
                        for name, value in input_data['required'].items():
                            if isinstance(value, tuple):
                                if len(value) == 1 and isinstance(value[0], list):
                                    # Handle combo box case where value is ([option1, option2, ...],)
                                    input_info[name] = {
                                        'type': 'combo',
                                        'value': value[0],  # The list of options becomes the value
                                    }
                                elif len(value) == 2:
                                    input_type, config = value
                                    input_info[name] = {
                                        'type': input_type,
                                        'required': True,
                                        'min': config.get('min', None),
                                        'max': config.get('max', None),
                                        'widget': config.get('widget', None)
                                    }
                                elif len(value) == 1:
                                    # Handle simple type case like ('IMAGE',)
                                    input_info[name] = {
                                        'type': value[0]
                                    }
                            else:
                                logger.error(f"Unexpected structure for required input {name}: {value}")

                    # Process optional inputs with same logic
                    if 'optional' in input_data:
                        for name, value in input_data['optional'].items():
                            if isinstance(value, tuple):
                                if len(value) == 1 and isinstance(value[0], list):
                                    # Handle combo box case where value is ([option1, option2, ...],)
                                    input_info[name] = {
                                        'type': 'combo',
                                        'value': value[0],  # The list of options becomes the value
                                    }
                                elif len(value) == 2:
                                    input_type, config = value
                                    input_info[name] = {
                                        'type': input_type,
                                        'required': False,
                                        'min': config.get('min', None),
                                        'max': config.get('max', None),
                                        'widget': config.get('widget', None)
                                    }
                                elif len(value) == 1:
                                    # Handle simple type case like ('IMAGE',)
                                    input_info[name] = {
                                        'type': value[0]
                                    }
                            else:
                                logger.error(f"Unexpected structure for optional input {name}: {value}")

                    # Now process any nodes in our prompt that use this class_type
                    for node_id in list(remaining_nodes):
                        node = prompt[node_id]
                        if node.get('class_type') != class_type:
                            continue

                        node_info = {
                            'class_type': class_type,
                            'inputs': {}
                        }

                        if 'inputs' in node:
                            for input_name, input_value in node['inputs'].items():
                                input_metadata = input_info.get(input_name, {})
                                node_info['inputs'][input_name] = {
                                    'value': input_value,
                                    'type': input_metadata.get('type', 'unknown'),
                                    'min': input_metadata.get('min', None),
                                    'max': input_metadata.get('max', None),
                                    'widget': input_metadata.get('widget', None)
                                }
                                # For combo type inputs, include the list of options
                                if input_metadata.get('type') == 'combo':
                                    node_info['inputs'][input_name]['value'] = input_metadata.get('value', [])

                        nodes_info[node_id] = node_info
                        remaining_nodes.remove(node_id)

                    all_prompts_nodes_info[prompt_index] = nodes_info

            return all_prompts_nodes_info

        except Exception as e:
            logger.error(f"Error getting node info: {str(e)}")
            return {}<|MERGE_RESOLUTION|>--- conflicted
+++ resolved
@@ -37,27 +37,12 @@
             
         # Cancel existing prompts first to avoid conflicts
         await self.cancel_running_prompts()
-<<<<<<< HEAD
-        
-        # Convert and validate all prompts before starting any tasks
-        try:
-            self.current_prompts = [convert_prompt(prompt) for prompt in prompts]
-        except Exception as e:
-            raise Exception(f"Prompt conversion failed: {str(e)}") from e
-        
-        # Start new prompt tasks
-        self.running_prompts = {
-            idx: asyncio.create_task(self.run_prompt(idx)) 
-            for idx in range(len(self.current_prompts))
-        }
-=======
         # Reset stop event for new prompts
         self._stop_event.clear()
         self.current_prompts = [convert_prompt(prompt) for prompt in prompts]
         for idx in range(len(self.current_prompts)):
             task = asyncio.create_task(self.run_prompt(idx))
             self.running_prompts[idx] = task
->>>>>>> f03762b6
 
     async def update_prompts(self, prompts: List[PromptDictInput]):
         async with self._prompt_update_lock:
@@ -145,14 +130,13 @@
         return await tensor_cache.audio_outputs.get()
     
     async def get_text_output(self):
-<<<<<<< HEAD
+        return await tensor_cache.text_outputs.get()
+    
+    async def get_text_output(self):
         try:
             return tensor_cache.text_outputs.get_nowait()
         except:
             return None
-=======
-        return await tensor_cache.text_outputs.get()
->>>>>>> f03762b6
 
     async def get_available_nodes(self):
         """Get metadata and available nodes info in a single pass"""
