import av
import torch
import numpy as np
import asyncio
import logging
<<<<<<< HEAD
from typing import Any, Dict, Union, List, Optional, Callable, Awaitable
=======
from typing import Any, Dict, Union, List, Optional, Set
>>>>>>> f03762b6

from comfystream.client import ComfyStreamClient
from comfystream.utils import detect_prompt_modalities
from comfystream.server.utils import temporary_log_level
<<<<<<< HEAD

WARMUP_RUNS = 3  # Reduced since we're using larger frames and longer processing times
=======
from .modalities import detect_prompt_modalities, detect_io_points, WorkflowModality
from .modalities import create_empty_workflow_modality
                
WARMUP_RUNS = 5
>>>>>>> f03762b6

logger = logging.getLogger(__name__)


class Pipeline:
    """A pipeline for processing video and audio frames using ComfyUI.
    
    This class provides a high-level interface for processing video and audio frames
    through a ComfyUI-based processing pipeline. It handles frame preprocessing,
    postprocessing, and queue management.
    """
    
    def __init__(self, width: int = 512, height: int = 512, 
                 comfyui_inference_log_level: Optional[int] = None,
                 video_processing_timeout: float = 20.0, # Functionally a pipeline warmup timeout
                 **kwargs):
        """Initialize the pipeline with the given configuration.
        
        Args:
            width: Width of the video frames (default: 512)
            height: Height of the video frames (default: 512)
            comfyui_inference_log_level: The logging level for ComfyUI inference.
                Defaults to None, using the global ComfyUI log level.
            video_processing_timeout: Timeout in seconds for pipeline warmup operations (default: 20.0)
            **kwargs: Additional arguments to pass to the ComfyStreamClient
        """
        self.client = ComfyStreamClient(**kwargs)
        self.width = width
        self.height = height
        
        # Pipeline warmup timeout
        self.video_processing_timeout = video_processing_timeout

        self.video_incoming_frames = asyncio.Queue()
        self.audio_incoming_frames = asyncio.Queue()

        self.processed_audio_buffer = np.array([], dtype=np.int16)

        self._comfyui_inference_log_level = comfyui_inference_log_level
<<<<<<< HEAD
        
        # Cache modalities to avoid recomputing on every frame
        self._cached_modalities: Optional[Dict[str, Dict[str, bool]]] = None
        
        # Text monitoring
        self._text_callback: Optional[Callable[[str], Awaitable[bool]]] = None
        self._text_monitor_task: Optional[asyncio.Task] = None
        self._text_monitor_stop_event = asyncio.Event()
        self._text_monitoring_active = False

    async def warm_video(self):
        """Warm up the video processing pipeline with dummy frames."""
        # Only warm if the current workflow actually has video outputs
        modalities = self._cached_modalities or detect_prompt_modalities(self.client.current_prompts)
        if not modalities.get("video", {}).get("output", False):
            logger.info("Skipping video warmup - no video outputs in current workflow")
=======
        self._cached_modalities: Optional[Set[str]] = None
        self._cached_io_capabilities: Optional[WorkflowModality] = None

    async def warm_video(self):
        """Warm up the video processing pipeline with dummy frames."""
        # Only warm if workflow accepts video input
        if not self.accepts_video_input():
            logger.debug("Skipping video warmup - workflow doesn't accept video input")
>>>>>>> f03762b6
            return
            
        # Create dummy frame with the CURRENT resolution settings
        dummy_frame = av.VideoFrame()
        dummy_frame.side_data.input = torch.randn(1, self.height, self.width, 3)
        
<<<<<<< HEAD
        logger.info(f"Warming video pipeline with resolution {self.width}x{self.height}")
        successful_runs = 0
=======
        logger.debug(f"Warming video pipeline with resolution {self.width}x{self.height}")
>>>>>>> f03762b6

        # Use longer timeout for warmup since first runs need to load models
        warmup_timeout = max(self.video_processing_timeout * 5, 25.0)  # At least 25s, or 5x normal timeout
        
        for run_idx in range(WARMUP_RUNS):
            logger.info(f"Starting video warmup run {run_idx + 1}/{WARMUP_RUNS}")
            self.client.put_video_input(dummy_frame)
<<<<<<< HEAD
            try:
                async with asyncio.timeout(warmup_timeout):
                    output = await self.client.get_video_output()
                    logger.info(f"Video warmup run {run_idx + 1}/{WARMUP_RUNS} completed successfully")
                    successful_runs += 1
            except asyncio.TimeoutError:
                logger.warning(f"Video warmup run {run_idx + 1}/{WARMUP_RUNS} timed out after {warmup_timeout}s")
            except Exception as e:
                logger.error(f"Video warmup run {run_idx + 1}/{WARMUP_RUNS} failed: {e}")
        
        if successful_runs > 0:
            logger.info(f"Video warmup completed: {successful_runs}/{WARMUP_RUNS} runs successful")
        else:
            logger.error(f"Video warmup failed: 0/{WARMUP_RUNS} runs successful")

    async def warm_audio(self):
        """Warm up the audio processing pipeline with dummy frames."""
        # Only warm if the current workflow actually has audio inputs or outputs
        modalities = self._cached_modalities or {}
        has_audio_input = modalities.get("audio", {}).get("input", False)
        has_audio_output = modalities.get("audio", {}).get("output", False)
        has_text_output = modalities.get("text", {}).get("output", False)
        
        if not (has_audio_input or has_audio_output):
            logger.info("Skipping audio warmup - no audio inputs or outputs in current workflow")
            return
            
        logger.info(f"Audio warmup needed - inputs: {has_audio_input}, audio_outputs: {has_audio_output}, text_outputs: {has_text_output}")
            
        # Create larger dummy frame to match typical audio buffer size (4 seconds at 16kHz)
        # This matches the Whisper-optimized audio buffer: 4.0s at 16000Hz = 64000 samples
=======
            
            # Wait on the outputs that the workflow actually produces
            if self.produces_video_output():
                await self.client.get_video_output()
            if self.produces_audio_output():
                await self.client.get_audio_output()
            if self.produces_text_output():
                await self.client.get_text_output()

    async def warm_audio(self):
        """Warm up the audio processing pipeline with dummy frames."""
        # Only warm if workflow accepts audio input
        if not self.accepts_audio_input():
            logger.debug("Skipping audio warmup - workflow doesn't accept audio input")
            return
            
>>>>>>> f03762b6
        dummy_frame = av.AudioFrame()
        sample_rate = 16000  # Match the expected sample rate for transcription
        duration_seconds = 4.0  # Match the buffer duration
        num_samples = int(sample_rate * duration_seconds)
        
        # Create float32 audio data like runtime (range [-1, 1])
        dummy_frame.side_data.input = np.random.uniform(-0.5, 0.5, num_samples).astype(np.float32)
        dummy_frame.sample_rate = sample_rate
        
        logger.info(f"Using audio warmup frame: {duration_seconds}s at {sample_rate}Hz = {num_samples} samples")

        logger.info(f"Warming audio pipeline")
        successful_runs = 0

        # Use longer timeout for warmup since first runs need to load models  
        warmup_timeout = max(self.video_processing_timeout * 5, 25.0)  # At least 25s, or 5x normal timeout
        
        for run_idx in range(WARMUP_RUNS):
            logger.info(f"Starting audio warmup run {run_idx + 1}/{WARMUP_RUNS}")
            self.client.put_audio_input(dummy_frame)
            
<<<<<<< HEAD
            # Wait for appropriate output type based on workflow
            if has_audio_output:
                # Workflow produces audio outputs - wait for audio
                try:
                    async with asyncio.timeout(warmup_timeout):
                        output = await self.client.get_audio_output()
                        logger.info(f"Audio warmup run {run_idx + 1}/{WARMUP_RUNS} completed successfully")
                        successful_runs += 1
                except asyncio.TimeoutError:
                    logger.warning(f"Audio warmup run {run_idx + 1}/{WARMUP_RUNS} timed out after {warmup_timeout}s")
                except Exception as e:
                    logger.error(f"Audio warmup run {run_idx + 1}/{WARMUP_RUNS} failed: {e}")
            elif has_text_output:
                # Workflow produces text outputs (like transcription) - wait for text
                try:
                    async with asyncio.timeout(warmup_timeout):
                        text_output = await self.get_processed_text_output()
                        logger.info(f"Audio warmup run {run_idx + 1}/{WARMUP_RUNS} completed successfully")
                        successful_runs += 1
                except asyncio.TimeoutError:
                    logger.warning(f"Audio warmup run {run_idx + 1}/{WARMUP_RUNS} timed out after {warmup_timeout}s waiting for text output")
                except Exception as e:
                    logger.error(f"Audio warmup run {run_idx + 1}/{WARMUP_RUNS} failed: {e}")
            else:
                # For true input-only workflows, wait for processing to complete
                try:
                    # Wait for processing to complete
                    processing_delay = 2.0  # Allow time for processing
                    logger.info(f"Waiting {processing_delay}s for input-only audio processing...")
                    await asyncio.sleep(processing_delay)
                    
                    logger.info(f"Audio warmup run {run_idx + 1}/{WARMUP_RUNS} completed (input-only workflow)")
                    successful_runs += 1
                except Exception as e:
                    logger.error(f"Audio warmup run {run_idx + 1}/{WARMUP_RUNS} failed during processing: {e}")
        
        if successful_runs > 0:
            logger.info(f"Audio warmup completed: {successful_runs}/{WARMUP_RUNS} runs successful")
        else:
            logger.error(f"Audio warmup failed: 0/{WARMUP_RUNS} runs successful")
=======
            # Wait on the outputs that the workflow actually produces
            if self.produces_video_output():
                await self.client.get_video_output()
            if self.produces_audio_output():
                await self.client.get_audio_output()
            if self.produces_text_output():
                await self.client.get_text_output()
>>>>>>> f03762b6

    async def set_prompts(self, prompts: Union[Dict[Any, Any], List[Dict[Any, Any]]]):
        """Set the processing prompts for the pipeline.
        
        Args:
            prompts: Either a single prompt dictionary or a list of prompt dictionaries
            
        Raises:
            ValueError: If prompts is None or empty
            Exception: If prompt setting fails
        """
<<<<<<< HEAD
        if prompts is None:
            raise ValueError("Prompts cannot be None")
            
        # Normalize to list format
        prompt_list = prompts if isinstance(prompts, list) else [prompts]
        
        if not prompt_list:
            raise ValueError("Cannot set empty prompts")
        
        # Set prompts and update cached modalities
        await self.client.set_prompts(prompt_list)
        self._cached_modalities = detect_prompt_modalities(self.client.current_prompts)
=======
        if isinstance(prompts, list):
            await self.client.set_prompts(prompts)
        else:
            await self.client.set_prompts([prompts])
        
        # Clear cached modalities and I/O capabilities when prompts change
        self._cached_modalities = None
        self._cached_io_capabilities = None
>>>>>>> f03762b6

    async def update_prompts(self, prompts: Union[Dict[Any, Any], List[Dict[Any, Any]]]):
        """Update the existing processing prompts.
        
        Args:
            prompts: Either a single prompt dictionary or a list of prompt dictionaries
        """
        if isinstance(prompts, list):
            await self.client.update_prompts(prompts)
        else:
            await self.client.update_prompts([prompts])
        
<<<<<<< HEAD
        # Update cached modalities when prompts change
        self._cached_modalities = detect_prompt_modalities(self.client.current_prompts)
=======
        # Clear cached modalities and I/O capabilities when prompts change
        self._cached_modalities = None
        self._cached_io_capabilities = None
>>>>>>> f03762b6

    async def put_video_frame(self, frame: av.VideoFrame):
        """Queue a video frame for processing.
        
        Args:
            frame: The video frame to process
        """
        # Check if workflow accepts video input
        if not self.accepts_video_input():
            # Mark frame as skipped and don't send to client
            frame.side_data.skipped = True
            frame.side_data.passthrough = True
            await self.video_incoming_frames.put(frame)
            return

        # Process and send to client only if input is accepted
        frame.side_data.input = self.video_preprocess(frame)
<<<<<<< HEAD
=======
        frame.side_data.skipped = True
        frame.side_data.passthrough = False
>>>>>>> f03762b6
        self.client.put_video_input(frame)
        await self.video_incoming_frames.put(frame)

    async def put_audio_frame(self, frame: av.AudioFrame):
        """Queue an audio frame for processing.
        
        Args:
            frame: The audio frame to process
        """
        # Check if workflow accepts audio input
        if not self.accepts_audio_input():
            # Mark frame as skipped and don't send to client
            frame.side_data.skipped = True
            frame.side_data.passthrough = True
            await self.audio_incoming_frames.put(frame)
            return

        # Process and send to client when input is accepted
        frame.side_data.input = self.audio_preprocess(frame)
<<<<<<< HEAD
=======
        frame.side_data.skipped = True
        # Mark passthrough based on whether workflow produces audio output
        frame.side_data.passthrough = not self.produces_audio_output()
>>>>>>> f03762b6
        self.client.put_audio_input(frame)
        await self.audio_incoming_frames.put(frame)

    def video_preprocess(self, frame: av.VideoFrame) -> Union[torch.Tensor, np.ndarray]:
        """Preprocess a video frame before processing.
        
        Args:
            frame: The video frame to preprocess
            
        Returns:
            The preprocessed frame as a tensor or numpy array
        """
        frame_np = frame.to_ndarray(format="rgb24").astype(np.float32) / 255.0
        return torch.from_numpy(frame_np).unsqueeze(0)
    
    def audio_preprocess(self, frame: av.AudioFrame) -> Union[torch.Tensor, np.ndarray]:
        """Preprocess an audio frame before processing.
        
        Args:
            frame: The audio frame to preprocess
            
        Returns:
            The preprocessed frame as a tensor or numpy array
        """
        # Convert frame to numpy array
        audio_data = frame.to_ndarray()
        
        # Handle different audio channel configurations
        if audio_data.ndim == 1:
            # Mono audio - use as is
            processed_audio = audio_data
        elif audio_data.ndim == 2:
            # Multi-channel audio
            if audio_data.shape[0] == 1:
                # Single channel in 2D array [1, samples]
                processed_audio = audio_data.ravel()
            elif audio_data.shape[1] == 1:
                # Single channel in 2D array [samples, 1]
                processed_audio = audio_data.ravel()
            elif audio_data.shape[0] == 2:
                # Stereo audio [2, samples] - average to mono
                processed_audio = audio_data.mean(axis=0)
            elif audio_data.shape[1] == 2:
                # Stereo audio [samples, 2] - average to mono
                processed_audio = audio_data.mean(axis=1)
            else:
                # Multi-channel audio - average all channels to mono
                processed_audio = audio_data.mean(axis=0 if audio_data.shape[0] > audio_data.shape[1] else 1)
        else:
            # Fallback for unexpected dimensions
            processed_audio = audio_data.ravel()
        
        # Convert to int16 with proper scaling for float32 input
        if processed_audio.dtype in [np.float32, np.float64]:
            # Float audio in range [-1, 1] needs to be scaled to int16 range [-32768, 32767]
            # Clip to prevent overflow and scale
            processed_audio = np.clip(processed_audio, -1.0, 1.0)
            processed_audio = (processed_audio * 32767).astype(np.int16)
        else:
            # Already integer format, just convert to int16
            processed_audio = processed_audio.astype(np.int16)
        
        # Log only if there are issues
        if processed_audio.size == 0:
            logger.warning("Audio preprocessing produced empty output, check input format")
        return processed_audio
    
    def video_postprocess(self, output: Union[torch.Tensor, np.ndarray]) -> av.VideoFrame:
        """Postprocess a video frame after processing.
        
        Args:
            output: The processed output tensor or numpy array
            
        Returns:
            The postprocessed video frame
        """
        return av.VideoFrame.from_ndarray(
            (output * 255.0).clamp(0, 255).to(dtype=torch.uint8).squeeze(0).cpu().numpy()
        )

    def audio_postprocess(self, output: Union[torch.Tensor, np.ndarray]) -> av.AudioFrame:
        """Postprocess an audio frame after processing.
        
        Args:
            output: The processed output tensor or numpy array
            
        Returns:
            The postprocessed audio frame
        """
        return av.AudioFrame.from_ndarray(np.repeat(output, 2).reshape(1, -1))
    
    # TODO: make it generic to support purely generative video cases
    async def get_processed_video_frame(self) -> av.VideoFrame:
        """Get the next processed video frame.
        
        Returns:
            The processed video frame, or original frame if no processing needed
        """
<<<<<<< HEAD
        # Use cached modalities to avoid recomputing on every frame
        modalities = self._cached_modalities or {}
        has_video_output = modalities.get("video", {}).get("output", False)

        logger.debug("Waiting for video frame from incoming queue...")
        frame = await self.video_incoming_frames.get()
=======
        frame = await self.video_incoming_frames.get()
        
        # Skip frames that were marked as skipped
        while frame.side_data.skipped and not hasattr(frame.side_data, 'passthrough'):
            frame = await self.video_incoming_frames.get()
        
        # If this is a passthrough frame (no video output from workflow), return original
        if hasattr(frame.side_data, 'passthrough') and frame.side_data.passthrough:
            return frame
        
        # Get processed output from client
        async with temporary_log_level("comfy", self._comfyui_inference_log_level):
            out_tensor = await self.client.get_video_output()
>>>>>>> f03762b6

        if not has_video_output:
            # Bypass Comfy and return the original frame immediately
            # This ensures continuous video flow for audio-only workflows
            logger.debug("Video passthrough - no video outputs detected")
            return frame

        try:
            logger.debug(f"Processing video frame through ComfyUI pipeline") 
            async with temporary_log_level("comfy", self._comfyui_inference_log_level):
                out_tensor = await self.client.get_video_output()
                if out_tensor is None:
                    logger.debug("No video output tensor, returning original frame")
                    return frame
            logger.debug(f"Got video output tensor: {type(out_tensor)}")

            processed_frame = self.video_postprocess(out_tensor)
            processed_frame.pts = frame.pts
            processed_frame.time_base = frame.time_base
            
            return processed_frame
        except Exception as e:
            logger.error(f"Video processing failed, falling back to passthrough: {e}")
            # Fallback to passthrough if video processing fails
            return frame

    async def get_processed_audio_frame(self) -> av.AudioFrame:
        """Get the next processed audio frame.
        
        Returns:
            The processed audio frame, or original frame if no processing needed
        """
<<<<<<< HEAD
        modalities = self._cached_modalities or {}
        has_audio_input = modalities.get("audio", {}).get("input", False)
        has_audio_output = modalities.get("audio", {}).get("output", False)

        frame = await self.audio_incoming_frames.get()
        
        # For input-only workflows (like transcription), we still need to process the audio
        # but we pass through the original frame since there's no audio output
        if has_audio_input and not has_audio_output:
            # Audio input-only workflow (e.g., transcription)
            # The audio processing happens in the background for text generation
            # but we pass through the original audio unchanged
            logger.debug("Audio input-only workflow - passing through original frame")
            return frame
        elif not has_audio_output:
            # No audio processing at all - pass through unchanged
            logger.debug("No audio processing - passing through original frame")
            return frame

        # Audio output workflow - process and return modified audio
=======
        try:
            # Add timeout to detect if no frames are being put in the queue
            frame = await asyncio.wait_for(self.audio_incoming_frames.get(), timeout=1.0)
        except asyncio.TimeoutError:
            logger.debug("No audio frames available - generating silence frame")
            # Generate a silent audio frame to prevent blocking
            silent_frame = av.AudioFrame.from_ndarray(
                np.zeros((1, 1024), dtype=np.int16), 
                format='s16', 
                layout='mono'
            )
            silent_frame.sample_rate = 48000
            return silent_frame
        
        # If this is a passthrough frame (no audio output from workflow), return original
        if hasattr(frame.side_data, 'passthrough') and frame.side_data.passthrough:
            return frame
        
        # Process audio if needed
>>>>>>> f03762b6
        if frame.samples > len(self.processed_audio_buffer):
            async with temporary_log_level("comfy", self._comfyui_inference_log_level):
                out_tensor = await self.client.get_audio_output()
            self.processed_audio_buffer = np.concatenate([self.processed_audio_buffer, out_tensor])
        
        out_data = self.processed_audio_buffer[:frame.samples]
        self.processed_audio_buffer = self.processed_audio_buffer[frame.samples:]

        processed_frame = self.audio_postprocess(out_data)
        processed_frame.pts = frame.pts
        processed_frame.time_base = frame.time_base
        processed_frame.sample_rate = frame.sample_rate
        
        return processed_frame
    
<<<<<<< HEAD
    async def get_processed_text_output(self) -> Optional[str]:
        """Get the next processed text output.
        
        Returns:
            The processed text output, or None if no text outputs are available
        """
        modalities = self._cached_modalities or {}
        has_text_output = modalities.get("text", {}).get("output", False)
        
        if not has_text_output:
            # No text processing - return None
            logger.debug("No text processing - no text outputs detected")
            return None
        
        try:
            # Get text output from client (now non-blocking)
            text_output = await self.client.get_text_output()
            logger.debug(f"Got text output from client: {text_output[:100] if text_output else 'None'}...")
            return text_output
        except Exception as e:
            logger.error(f"Text processing failed: {e}")
            return None
=======
    async def get_text_output(self) -> str:
        """Get the next text output from the pipeline.
        
        Returns:
            The processed text output, or empty string if no text output produced
        """
        # If workflow doesn't produce text output, return empty string immediately
        if not self.produces_text_output():
            return ""
            
        async with temporary_log_level("comfy", self._comfyui_inference_log_level):
            out_text = await self.client.get_text_output()
        return out_text
>>>>>>> f03762b6
    
    async def get_nodes_info(self) -> Dict[str, Any]:
        """Get information about all nodes in the current prompt including metadata.
        
        Returns:
            Dictionary containing node information
        """
        nodes_info = await self.client.get_available_nodes()
        return nodes_info
    
<<<<<<< HEAD
    def get_prompt_modalities(self) -> Dict[str, Dict[str, bool]]:
        """Detect which modalities (audio/video) are present in the current prompts.
        
        Returns a dict with keys 'audio' and 'video', each mapping to a dict with
        boolean flags for 'input' and 'output'.
        """
        if self._cached_modalities is None:
            self._cached_modalities = detect_prompt_modalities(self.client.current_prompts)
        return self._cached_modalities
    
    def set_text_callback(self, callback: Optional[Callable[[str], Awaitable[bool]]]):
        """Set a callback function to be called when text output is available.
        
        Args:
            callback: Async function that takes text output and returns success status.
                     If None, text monitoring will be disabled.
        """
        self._text_callback = callback
        logger.info(f"Text callback {'set' if callback else 'cleared'}")
    
    def start_text_monitoring(self):
        """Start text monitoring if not already active and callback is set."""
        if not self._text_monitoring_active and self._text_callback:
            self._text_monitor_stop_event.clear()
            self._text_monitor_task = asyncio.create_task(self._monitor_text_outputs())
            self._text_monitoring_active = True
            logger.info("Started text monitoring")
    
    def stop_text_monitoring(self):
        """Stop text monitoring and cleanup task."""
        if self._text_monitoring_active:
            logger.info("Stopping text monitoring")
            self._text_monitor_stop_event.set()
            
            if self._text_monitor_task and not self._text_monitor_task.done():
                self._text_monitor_task.cancel()
                logger.info("Cancelled text monitoring task")
            
            self._text_monitoring_active = False
            logger.info("Text monitoring stopped")

    async def _monitor_text_outputs(self):
        """Monitor text outputs and call the callback when available."""
        try:
            while not self._text_monitor_stop_event.is_set():
                try:
                    modalities = self.get_prompt_modalities()
                    if not modalities.get("text", {}).get("output", False):
                        await asyncio.sleep(1)
                        continue
                    
                    text_data = await self.get_processed_text_output()
                    if text_data and "__WARMUP_SENTINEL__" not in text_data and self._text_callback:
                        success = await self._text_callback(text_data)
                        if not success:
                            logger.warning("Text callback failed, stopping text monitoring")
                            break  # Exit the loop if callback fails
                    else:
                        await asyncio.sleep(0.1)
                
                except asyncio.CancelledError:
                    raise
                except Exception as e:
                    logger.error(f"Text monitoring error: {e}")
                    await asyncio.sleep(1)
        except asyncio.CancelledError:
            logger.info("Text monitoring task cancelled")
            raise
        except Exception as e:
            logger.error(f"Error in text monitoring task: {e}")
        finally:
            self._text_monitoring_active = False
    
    async def cleanup(self):
        """Clean up resources used by the pipeline."""
        self.stop_text_monitoring()
        await self.client.cleanup()
=======
    def get_workflow_io_capabilities(self) -> WorkflowModality:
        """Get the I/O capabilities for each modality in the current workflow.
        
        Returns:
            WorkflowModality mapping each modality to its input/output capabilities
        """
        if self._cached_io_capabilities is None:
            if not hasattr(self.client, 'current_prompts') or not self.client.current_prompts:
                # Return empty capabilities if no prompts
                return create_empty_workflow_modality()
            
            self._cached_io_capabilities = detect_io_points(self.client.current_prompts)
        
        return self._cached_io_capabilities

    def get_workflow_modalities(self) -> Set[str]:
        """Get the modalities required by the current workflow.
        
        Returns:
            Set of modality strings: {'video', 'audio', 'text'}
        """
        if self._cached_modalities is None:
            if not hasattr(self.client, 'current_prompts') or not self.client.current_prompts:
                return set()
            
            self._cached_modalities = detect_prompt_modalities(self.client.current_prompts)
        
        return self._cached_modalities
    
    def get_modalities(self) -> Set[str]:
        """Alias for get_workflow_modalities for compatibility."""
        return self.get_workflow_modalities()
    
    def requires_video(self) -> bool:
        """Check if the workflow requires video processing."""
        return "video" in self.get_workflow_modalities()
    
    def requires_audio(self) -> bool:
        """Check if the workflow requires audio processing."""
        return "audio" in self.get_workflow_modalities()
    
    def requires_text(self) -> bool:
        """Check if the workflow requires text processing."""
        return "text" in self.get_workflow_modalities()
    
    def accepts_video_input(self) -> bool:
        """Check if the workflow accepts video input."""
        return self.get_workflow_io_capabilities()["video"]["input"]
    
    def accepts_audio_input(self) -> bool:
        """Check if the workflow accepts audio input."""
        return self.get_workflow_io_capabilities()["audio"]["input"]
    
    def produces_video_output(self) -> bool:
        """Check if the workflow produces video output."""
        return self.get_workflow_io_capabilities()["video"]["output"]
    
    def produces_audio_output(self) -> bool:
        """Check if the workflow produces audio output."""
        return self.get_workflow_io_capabilities()["audio"]["output"]
    
    def produces_text_output(self) -> bool:
        """Check if the workflow produces text output."""
        return self.get_workflow_io_capabilities()["text"]["output"]
    
    async def cleanup(self):
        """Clean up resources used by the pipeline.
        
        This includes:
        - Canceling running prompts
        - Clearing all queues (video, audio, tensor caches)
        - Stopping the ComfyUI client
        - Clearing cached modalities
        """
        logger.debug("Starting pipeline cleanup")
        
        # Clear cached modalities and I/O capabilities since we're resetting
        self._cached_modalities = None
        self._cached_io_capabilities = None
        
        # Clear pipeline queues
        await self._clear_pipeline_queues()
        
        # Cleanup client (this handles prompt cancellation and tensor cache cleanup)
        await self.client.cleanup()
        
        logger.debug("Pipeline cleanup completed")
    
    async def _clear_pipeline_queues(self):
        """Clear the pipeline's internal frame queues."""
        # Clear video frame queue
        while not self.video_incoming_frames.empty():
            try:
                self.video_incoming_frames.get_nowait()
            except asyncio.QueueEmpty:
                break
                
        # Clear audio frame queue  
        while not self.audio_incoming_frames.empty():
            try:
                self.audio_incoming_frames.get_nowait()
            except asyncio.QueueEmpty:
                break
                
        # Reset audio buffer
        self.processed_audio_buffer = np.array([], dtype=np.int16)
        
        logger.debug("Pipeline queues cleared") 
>>>>>>> f03762b6
<|MERGE_RESOLUTION|>--- conflicted
+++ resolved
@@ -3,24 +3,15 @@
 import numpy as np
 import asyncio
 import logging
-<<<<<<< HEAD
-from typing import Any, Dict, Union, List, Optional, Callable, Awaitable
-=======
-from typing import Any, Dict, Union, List, Optional, Set
->>>>>>> f03762b6
+from typing import Any, Dict, Union, List, Optional, Callable, Awaitable, Set
 
 from comfystream.client import ComfyStreamClient
 from comfystream.utils import detect_prompt_modalities
 from comfystream.server.utils import temporary_log_level
-<<<<<<< HEAD
-
-WARMUP_RUNS = 3  # Reduced since we're using larger frames and longer processing times
-=======
 from .modalities import detect_prompt_modalities, detect_io_points, WorkflowModality
 from .modalities import create_empty_workflow_modality
                 
-WARMUP_RUNS = 5
->>>>>>> f03762b6
+WARMUP_RUNS = 3  # Reduced since we're using larger frames and longer processing times
 
 logger = logging.getLogger(__name__)
 
@@ -60,24 +51,6 @@
         self.processed_audio_buffer = np.array([], dtype=np.int16)
 
         self._comfyui_inference_log_level = comfyui_inference_log_level
-<<<<<<< HEAD
-        
-        # Cache modalities to avoid recomputing on every frame
-        self._cached_modalities: Optional[Dict[str, Dict[str, bool]]] = None
-        
-        # Text monitoring
-        self._text_callback: Optional[Callable[[str], Awaitable[bool]]] = None
-        self._text_monitor_task: Optional[asyncio.Task] = None
-        self._text_monitor_stop_event = asyncio.Event()
-        self._text_monitoring_active = False
-
-    async def warm_video(self):
-        """Warm up the video processing pipeline with dummy frames."""
-        # Only warm if the current workflow actually has video outputs
-        modalities = self._cached_modalities or detect_prompt_modalities(self.client.current_prompts)
-        if not modalities.get("video", {}).get("output", False):
-            logger.info("Skipping video warmup - no video outputs in current workflow")
-=======
         self._cached_modalities: Optional[Set[str]] = None
         self._cached_io_capabilities: Optional[WorkflowModality] = None
 
@@ -86,59 +59,16 @@
         # Only warm if workflow accepts video input
         if not self.accepts_video_input():
             logger.debug("Skipping video warmup - workflow doesn't accept video input")
->>>>>>> f03762b6
             return
             
         # Create dummy frame with the CURRENT resolution settings
         dummy_frame = av.VideoFrame()
         dummy_frame.side_data.input = torch.randn(1, self.height, self.width, 3)
         
-<<<<<<< HEAD
-        logger.info(f"Warming video pipeline with resolution {self.width}x{self.height}")
-        successful_runs = 0
-=======
         logger.debug(f"Warming video pipeline with resolution {self.width}x{self.height}")
->>>>>>> f03762b6
-
-        # Use longer timeout for warmup since first runs need to load models
-        warmup_timeout = max(self.video_processing_timeout * 5, 25.0)  # At least 25s, or 5x normal timeout
-        
-        for run_idx in range(WARMUP_RUNS):
-            logger.info(f"Starting video warmup run {run_idx + 1}/{WARMUP_RUNS}")
+
+        for _ in range(WARMUP_RUNS):
             self.client.put_video_input(dummy_frame)
-<<<<<<< HEAD
-            try:
-                async with asyncio.timeout(warmup_timeout):
-                    output = await self.client.get_video_output()
-                    logger.info(f"Video warmup run {run_idx + 1}/{WARMUP_RUNS} completed successfully")
-                    successful_runs += 1
-            except asyncio.TimeoutError:
-                logger.warning(f"Video warmup run {run_idx + 1}/{WARMUP_RUNS} timed out after {warmup_timeout}s")
-            except Exception as e:
-                logger.error(f"Video warmup run {run_idx + 1}/{WARMUP_RUNS} failed: {e}")
-        
-        if successful_runs > 0:
-            logger.info(f"Video warmup completed: {successful_runs}/{WARMUP_RUNS} runs successful")
-        else:
-            logger.error(f"Video warmup failed: 0/{WARMUP_RUNS} runs successful")
-
-    async def warm_audio(self):
-        """Warm up the audio processing pipeline with dummy frames."""
-        # Only warm if the current workflow actually has audio inputs or outputs
-        modalities = self._cached_modalities or {}
-        has_audio_input = modalities.get("audio", {}).get("input", False)
-        has_audio_output = modalities.get("audio", {}).get("output", False)
-        has_text_output = modalities.get("text", {}).get("output", False)
-        
-        if not (has_audio_input or has_audio_output):
-            logger.info("Skipping audio warmup - no audio inputs or outputs in current workflow")
-            return
-            
-        logger.info(f"Audio warmup needed - inputs: {has_audio_input}, audio_outputs: {has_audio_output}, text_outputs: {has_text_output}")
-            
-        # Create larger dummy frame to match typical audio buffer size (4 seconds at 16kHz)
-        # This matches the Whisper-optimized audio buffer: 4.0s at 16000Hz = 64000 samples
-=======
             
             # Wait on the outputs that the workflow actually produces
             if self.produces_video_output():
@@ -155,7 +85,6 @@
             logger.debug("Skipping audio warmup - workflow doesn't accept audio input")
             return
             
->>>>>>> f03762b6
         dummy_frame = av.AudioFrame()
         sample_rate = 16000  # Match the expected sample rate for transcription
         duration_seconds = 4.0  # Match the buffer duration
@@ -177,48 +106,6 @@
             logger.info(f"Starting audio warmup run {run_idx + 1}/{WARMUP_RUNS}")
             self.client.put_audio_input(dummy_frame)
             
-<<<<<<< HEAD
-            # Wait for appropriate output type based on workflow
-            if has_audio_output:
-                # Workflow produces audio outputs - wait for audio
-                try:
-                    async with asyncio.timeout(warmup_timeout):
-                        output = await self.client.get_audio_output()
-                        logger.info(f"Audio warmup run {run_idx + 1}/{WARMUP_RUNS} completed successfully")
-                        successful_runs += 1
-                except asyncio.TimeoutError:
-                    logger.warning(f"Audio warmup run {run_idx + 1}/{WARMUP_RUNS} timed out after {warmup_timeout}s")
-                except Exception as e:
-                    logger.error(f"Audio warmup run {run_idx + 1}/{WARMUP_RUNS} failed: {e}")
-            elif has_text_output:
-                # Workflow produces text outputs (like transcription) - wait for text
-                try:
-                    async with asyncio.timeout(warmup_timeout):
-                        text_output = await self.get_processed_text_output()
-                        logger.info(f"Audio warmup run {run_idx + 1}/{WARMUP_RUNS} completed successfully")
-                        successful_runs += 1
-                except asyncio.TimeoutError:
-                    logger.warning(f"Audio warmup run {run_idx + 1}/{WARMUP_RUNS} timed out after {warmup_timeout}s waiting for text output")
-                except Exception as e:
-                    logger.error(f"Audio warmup run {run_idx + 1}/{WARMUP_RUNS} failed: {e}")
-            else:
-                # For true input-only workflows, wait for processing to complete
-                try:
-                    # Wait for processing to complete
-                    processing_delay = 2.0  # Allow time for processing
-                    logger.info(f"Waiting {processing_delay}s for input-only audio processing...")
-                    await asyncio.sleep(processing_delay)
-                    
-                    logger.info(f"Audio warmup run {run_idx + 1}/{WARMUP_RUNS} completed (input-only workflow)")
-                    successful_runs += 1
-                except Exception as e:
-                    logger.error(f"Audio warmup run {run_idx + 1}/{WARMUP_RUNS} failed during processing: {e}")
-        
-        if successful_runs > 0:
-            logger.info(f"Audio warmup completed: {successful_runs}/{WARMUP_RUNS} runs successful")
-        else:
-            logger.error(f"Audio warmup failed: 0/{WARMUP_RUNS} runs successful")
-=======
             # Wait on the outputs that the workflow actually produces
             if self.produces_video_output():
                 await self.client.get_video_output()
@@ -226,7 +113,6 @@
                 await self.client.get_audio_output()
             if self.produces_text_output():
                 await self.client.get_text_output()
->>>>>>> f03762b6
 
     async def set_prompts(self, prompts: Union[Dict[Any, Any], List[Dict[Any, Any]]]):
         """Set the processing prompts for the pipeline.
@@ -238,20 +124,6 @@
             ValueError: If prompts is None or empty
             Exception: If prompt setting fails
         """
-<<<<<<< HEAD
-        if prompts is None:
-            raise ValueError("Prompts cannot be None")
-            
-        # Normalize to list format
-        prompt_list = prompts if isinstance(prompts, list) else [prompts]
-        
-        if not prompt_list:
-            raise ValueError("Cannot set empty prompts")
-        
-        # Set prompts and update cached modalities
-        await self.client.set_prompts(prompt_list)
-        self._cached_modalities = detect_prompt_modalities(self.client.current_prompts)
-=======
         if isinstance(prompts, list):
             await self.client.set_prompts(prompts)
         else:
@@ -260,7 +132,6 @@
         # Clear cached modalities and I/O capabilities when prompts change
         self._cached_modalities = None
         self._cached_io_capabilities = None
->>>>>>> f03762b6
 
     async def update_prompts(self, prompts: Union[Dict[Any, Any], List[Dict[Any, Any]]]):
         """Update the existing processing prompts.
@@ -273,14 +144,9 @@
         else:
             await self.client.update_prompts([prompts])
         
-<<<<<<< HEAD
-        # Update cached modalities when prompts change
-        self._cached_modalities = detect_prompt_modalities(self.client.current_prompts)
-=======
         # Clear cached modalities and I/O capabilities when prompts change
         self._cached_modalities = None
         self._cached_io_capabilities = None
->>>>>>> f03762b6
 
     async def put_video_frame(self, frame: av.VideoFrame):
         """Queue a video frame for processing.
@@ -298,11 +164,8 @@
 
         # Process and send to client only if input is accepted
         frame.side_data.input = self.video_preprocess(frame)
-<<<<<<< HEAD
-=======
         frame.side_data.skipped = True
         frame.side_data.passthrough = False
->>>>>>> f03762b6
         self.client.put_video_input(frame)
         await self.video_incoming_frames.put(frame)
 
@@ -322,12 +185,9 @@
 
         # Process and send to client when input is accepted
         frame.side_data.input = self.audio_preprocess(frame)
-<<<<<<< HEAD
-=======
         frame.side_data.skipped = True
         # Mark passthrough based on whether workflow produces audio output
         frame.side_data.passthrough = not self.produces_audio_output()
->>>>>>> f03762b6
         self.client.put_audio_input(frame)
         await self.audio_incoming_frames.put(frame)
 
@@ -426,14 +286,6 @@
         Returns:
             The processed video frame, or original frame if no processing needed
         """
-<<<<<<< HEAD
-        # Use cached modalities to avoid recomputing on every frame
-        modalities = self._cached_modalities or {}
-        has_video_output = modalities.get("video", {}).get("output", False)
-
-        logger.debug("Waiting for video frame from incoming queue...")
-        frame = await self.video_incoming_frames.get()
-=======
         frame = await self.video_incoming_frames.get()
         
         # Skip frames that were marked as skipped
@@ -447,32 +299,11 @@
         # Get processed output from client
         async with temporary_log_level("comfy", self._comfyui_inference_log_level):
             out_tensor = await self.client.get_video_output()
->>>>>>> f03762b6
-
-        if not has_video_output:
-            # Bypass Comfy and return the original frame immediately
-            # This ensures continuous video flow for audio-only workflows
-            logger.debug("Video passthrough - no video outputs detected")
-            return frame
-
-        try:
-            logger.debug(f"Processing video frame through ComfyUI pipeline") 
-            async with temporary_log_level("comfy", self._comfyui_inference_log_level):
-                out_tensor = await self.client.get_video_output()
-                if out_tensor is None:
-                    logger.debug("No video output tensor, returning original frame")
-                    return frame
-            logger.debug(f"Got video output tensor: {type(out_tensor)}")
-
             processed_frame = self.video_postprocess(out_tensor)
             processed_frame.pts = frame.pts
             processed_frame.time_base = frame.time_base
             
             return processed_frame
-        except Exception as e:
-            logger.error(f"Video processing failed, falling back to passthrough: {e}")
-            # Fallback to passthrough if video processing fails
-            return frame
 
     async def get_processed_audio_frame(self) -> av.AudioFrame:
         """Get the next processed audio frame.
@@ -480,28 +311,6 @@
         Returns:
             The processed audio frame, or original frame if no processing needed
         """
-<<<<<<< HEAD
-        modalities = self._cached_modalities or {}
-        has_audio_input = modalities.get("audio", {}).get("input", False)
-        has_audio_output = modalities.get("audio", {}).get("output", False)
-
-        frame = await self.audio_incoming_frames.get()
-        
-        # For input-only workflows (like transcription), we still need to process the audio
-        # but we pass through the original frame since there's no audio output
-        if has_audio_input and not has_audio_output:
-            # Audio input-only workflow (e.g., transcription)
-            # The audio processing happens in the background for text generation
-            # but we pass through the original audio unchanged
-            logger.debug("Audio input-only workflow - passing through original frame")
-            return frame
-        elif not has_audio_output:
-            # No audio processing at all - pass through unchanged
-            logger.debug("No audio processing - passing through original frame")
-            return frame
-
-        # Audio output workflow - process and return modified audio
-=======
         try:
             # Add timeout to detect if no frames are being put in the queue
             frame = await asyncio.wait_for(self.audio_incoming_frames.get(), timeout=1.0)
@@ -521,7 +330,6 @@
             return frame
         
         # Process audio if needed
->>>>>>> f03762b6
         if frame.samples > len(self.processed_audio_buffer):
             async with temporary_log_level("comfy", self._comfyui_inference_log_level):
                 out_tensor = await self.client.get_audio_output()
@@ -537,30 +345,6 @@
         
         return processed_frame
     
-<<<<<<< HEAD
-    async def get_processed_text_output(self) -> Optional[str]:
-        """Get the next processed text output.
-        
-        Returns:
-            The processed text output, or None if no text outputs are available
-        """
-        modalities = self._cached_modalities or {}
-        has_text_output = modalities.get("text", {}).get("output", False)
-        
-        if not has_text_output:
-            # No text processing - return None
-            logger.debug("No text processing - no text outputs detected")
-            return None
-        
-        try:
-            # Get text output from client (now non-blocking)
-            text_output = await self.client.get_text_output()
-            logger.debug(f"Got text output from client: {text_output[:100] if text_output else 'None'}...")
-            return text_output
-        except Exception as e:
-            logger.error(f"Text processing failed: {e}")
-            return None
-=======
     async def get_text_output(self) -> str:
         """Get the next text output from the pipeline.
         
@@ -574,7 +358,6 @@
         async with temporary_log_level("comfy", self._comfyui_inference_log_level):
             out_text = await self.client.get_text_output()
         return out_text
->>>>>>> f03762b6
     
     async def get_nodes_info(self) -> Dict[str, Any]:
         """Get information about all nodes in the current prompt including metadata.
@@ -585,85 +368,6 @@
         nodes_info = await self.client.get_available_nodes()
         return nodes_info
     
-<<<<<<< HEAD
-    def get_prompt_modalities(self) -> Dict[str, Dict[str, bool]]:
-        """Detect which modalities (audio/video) are present in the current prompts.
-        
-        Returns a dict with keys 'audio' and 'video', each mapping to a dict with
-        boolean flags for 'input' and 'output'.
-        """
-        if self._cached_modalities is None:
-            self._cached_modalities = detect_prompt_modalities(self.client.current_prompts)
-        return self._cached_modalities
-    
-    def set_text_callback(self, callback: Optional[Callable[[str], Awaitable[bool]]]):
-        """Set a callback function to be called when text output is available.
-        
-        Args:
-            callback: Async function that takes text output and returns success status.
-                     If None, text monitoring will be disabled.
-        """
-        self._text_callback = callback
-        logger.info(f"Text callback {'set' if callback else 'cleared'}")
-    
-    def start_text_monitoring(self):
-        """Start text monitoring if not already active and callback is set."""
-        if not self._text_monitoring_active and self._text_callback:
-            self._text_monitor_stop_event.clear()
-            self._text_monitor_task = asyncio.create_task(self._monitor_text_outputs())
-            self._text_monitoring_active = True
-            logger.info("Started text monitoring")
-    
-    def stop_text_monitoring(self):
-        """Stop text monitoring and cleanup task."""
-        if self._text_monitoring_active:
-            logger.info("Stopping text monitoring")
-            self._text_monitor_stop_event.set()
-            
-            if self._text_monitor_task and not self._text_monitor_task.done():
-                self._text_monitor_task.cancel()
-                logger.info("Cancelled text monitoring task")
-            
-            self._text_monitoring_active = False
-            logger.info("Text monitoring stopped")
-
-    async def _monitor_text_outputs(self):
-        """Monitor text outputs and call the callback when available."""
-        try:
-            while not self._text_monitor_stop_event.is_set():
-                try:
-                    modalities = self.get_prompt_modalities()
-                    if not modalities.get("text", {}).get("output", False):
-                        await asyncio.sleep(1)
-                        continue
-                    
-                    text_data = await self.get_processed_text_output()
-                    if text_data and "__WARMUP_SENTINEL__" not in text_data and self._text_callback:
-                        success = await self._text_callback(text_data)
-                        if not success:
-                            logger.warning("Text callback failed, stopping text monitoring")
-                            break  # Exit the loop if callback fails
-                    else:
-                        await asyncio.sleep(0.1)
-                
-                except asyncio.CancelledError:
-                    raise
-                except Exception as e:
-                    logger.error(f"Text monitoring error: {e}")
-                    await asyncio.sleep(1)
-        except asyncio.CancelledError:
-            logger.info("Text monitoring task cancelled")
-            raise
-        except Exception as e:
-            logger.error(f"Error in text monitoring task: {e}")
-        finally:
-            self._text_monitoring_active = False
-    
-    async def cleanup(self):
-        """Clean up resources used by the pipeline."""
-        self.stop_text_monitoring()
-        await self.client.cleanup()
-=======
     def get_workflow_io_capabilities(self) -> WorkflowModality:
         """Get the I/O capabilities for each modality in the current workflow.
         
@@ -771,5 +475,4 @@
         # Reset audio buffer
         self.processed_audio_buffer = np.array([], dtype=np.int16)
         
-        logger.debug("Pipeline queues cleared") 
->>>>>>> f03762b6
+        logger.debug("Pipeline queues cleared") 